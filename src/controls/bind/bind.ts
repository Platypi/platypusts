/**
 * @name controls
 * @memberof plat
 * @kind namespace
 * @access public
 *
 * @description
 * Holds all classes and interfaces related to attribute control components in platypus.
 */
namespace plat.controls {
    'use strict';

    /**
     * @name Bind
     * @memberof plat.controls
     * @kind class
     *
     * @extends {plat.AttributeControl}
     * @implements {plat.observable.IImplementTwoWayBinding}
     *
     * @description
     * Facilitates two-way data-binding for HTMLInputElements, HTMLSelectElements, and HTMLTextAreaElements.
     */
    export class Bind extends AttributeControl
        implements observable.IImplementTwoWayBinding {
        protected static _inject: any = {
            _parser: __Parser,
            _ContextManager: __ContextManagerStatic,
            _compat: __Compat,
            _document: __Document,
        };

        /**
         * @name priority
         * @memberof plat.controls.Bind
         * @kind property
         * @access public
         *
         * @type {number}
         *
         * @description
         * The priority of {@link plat.controls.Bind|Bind} is set high to precede
         * other controls that may be listening to the same
         * event.
         */
        public priority: number = 100;

        /**
         * @name _parser
         * @memberof plat.controls.Bind
         * @kind property
         * @access protected
         * @static
         *
         * @type {plat.expressions.Parser}
         *
         * @description
         * Reference to the {@link plat.expressions.Parser|Parser} injectable.
         */
        protected _parser: expressions.Parser;

        /**
         * @name _ContextManager
         * @memberof plat.controls.Bind
         * @kind property
         * @access protected
         * @static
         *
         * @type {plat.observable.IContextManagerStatic}
         *
         * @description
         * Reference to the {@link plat.observable.IContextManagerStatic|IContextManagerStatic} injectable.
         */
        protected _ContextManager: observable.IContextManagerStatic;

        /**
         * @name _compat
         * @memberof plat.controls.Bind
         * @kind property
         * @access protected
         * @static
         *
         * @type {plat.Compat}
         *
         * @description
         * Reference to the {@link plat.Compat|Compat} injectable.
         */
        protected _compat: Compat;

        /**
         * @name _document
         * @memberof plat.controls.Bind
         * @kind property
         * @access protected
         * @static
         *
         * @type {Document}
         *
         * @description
         * Reference to the Document injectable.
         */
        protected _document: Document;

        /**
         * @name _addEventType
         * @memberof plat.controls.Bind
         * @kind function
         * @access protected
         *
         * @description
         * The function used to add the proper event based on the input type.
         *
         * @returns {void}
         */
        protected _addEventType: () => void;

        /**
         * @name _getter
         * @memberof plat.controls.Bind
         * @kind function
         * @access protected
         *
         * @description
         * The function used to get the bound value.
         *
         * @returns {any} The bound value.
         */
        protected _getter: () => any;

        /**
         * @name _setter
         * @memberof plat.controls.Bind
         * @kind function
         * @access protected
         *
         * @description
         * The function used to set the bound value.
         *
         * @returns {void}
         */
        protected _setter: (
            newValue: any,
            oldValue?: any,
            firstTime?: boolean
        ) => void;

        /**
         * @name _expression
         * @memberof plat.controls.Bind
         * @kind property
         * @access protected
         *
         * @type {plat.expressions.IParsedExpression}
         *
         * @description
         * The expression to evaluate as the bound value.
         */
        protected _expression: expressions.IParsedExpression;

        /**
         * @name _contextExpression
         * @memberof plat.controls.Bind
         * @kind property
         * @access protected
         *
         * @type {plat.expressions.IParsedExpression}
         *
         * @description
         * The IParsedExpression used to evaluate the context
         * of the bound property.
         */
        protected _contextExpression: expressions.IParsedExpression;

        /**
         * @name _property
         * @memberof plat.controls.Bind
         * @kind property
         * @access protected
         *
         * @type {string}
         *
         * @description
         * The bound property name.
         */
        protected _property: string;

        /**
         * @name _propertyType
         * @memberof plat.controls.Bind
         * @kind property
         * @access protected
         *
         * @type {string}
         *
         * @description
         * The initial type of the bound property if defined.
         */
        protected _propertyType: string;

        /**
         * @name _supportsTwoWayBinding
         * @memberof plat.controls.Bind
         * @kind property
         * @access protected
         *
         * @type {boolean}
         *
         * @description
         * Whether or not {@link plat.controls.Bind|Bind} is being used in conjunction
         * with a {@link plat.ui.TemplateControl|TemplateControl} that implements the
         * interface {@link plat.observable.ISupportTwoWayBinding|ISupportTwoWayBinding}.
         */
        protected _supportsTwoWayBinding: boolean = false;

        /**
         * @name _dateRegex
         * @memberof plat.controls.Bind
         * @kind property
         * @access protected
         *
         * @type {RegExp}
         *
         * @description
         * A regular expression used to determine if the value is in HTML5 date format YYYY-MM-DD.
         */
        protected _dateRegex: RegExp = /([0-9]{4})-(0[1-9]|1[012])-(0[1-9]|1[0-9]|2[0-9]|3[01])/;

        /**
         * @name _dateTimeLocalRegex
         * @memberof plat.controls.Bind
         * @kind property
         * @access protected
         *
         * @type {RegExp}
         *
         * @description
         * A regular expression used to determine if the value is in HTML5 datetime-local format YYYY-MM-DDTHH:MM(:ss.SSS).
         */
<<<<<<< HEAD
        protected _dateTimeLocalRegex: RegExp = /([0-9]{4})-(0[1-9]|1[012])-(0[1-9]|1[0-9]|2[0-9]|3[01])T(0[0-9]|1[0-9]|2[0-3]):([0-5][0-9])(?::([0-5][0-9])(?:\.([0-9]+))?)?/;
=======
        // tslint:disable-next-line
        protected _dateTimeLocalRegex: RegExp = /([0-9]{4})-(0[1-9]|1[012])-(0[1-9]|1[0-9]|2[0-9]|3[01])T(0[1-9]|1[0-9]|2[0-3]):([0-5][0-9])(?::([0-5][0-9])(?:\.([0-9]+))?)?/;
>>>>>>> 2b08a8f1

        /**
         * @name __fileSupported
         * @memberof plat.controls.Bind
         * @kind property
         * @access private
         *
         * @type {boolean}
         *
         * @description
         * Whether or not the File API is supported.
         */
        private __fileSupported: boolean = (<Compat>acquire(__Compat))
            .fileSupported;

        /**
         * @name __fileNameRegex
         * @memberof plat.controls.Bind
         * @kind property
         * @access private
         *
         * @type {RegExp}
         *
         * @description
         * Used to grab a filename from input[type="file"].
         */
        private __fileNameRegex: RegExp = (<expressions.Regex>acquire(__Regex))
            .fileNameRegex;

        /**
         * @name __isSelf
         * @memberof plat.controls.Bind
         * @kind property
         * @access private
         *
         * @type {boolean}
         *
         * @description
         * Used to denote that a property change happened from within this control.
         */
        private __isSelf: boolean = false;

        /**
         * @name initialize
         * @memberof plat.controls.Bind
         * @kind function
         * @access public
         *
         * @description
         * Determines the type of Element being bound to
         * and sets the necessary handlers.
         *
         * @returns {void}
         */
        public initialize(): void {
            this._determineType();
        }

        /**
         * @name loaded
         * @memberof plat.controls.Bind
         * @kind function
         * @access public
         *
         * @description
         * Parses and watches the expression being bound to.
         *
         * @returns {void}
         */
        public loaded(): void {
            const parent = this.parent;
            if (isNull(parent) || isNull(this.element)) {
                return;
            }

            const attr = camelCase(this.type);
            const _parser = this._parser;
            const expression = (this._expression = _parser.parse(
                this.attributes[attr]
            ));

            const identifiers = expression.identifiers;

            if (identifiers.length !== 1) {
                this._log.warn(
                    `Only 1 identifier allowed in a ${this.type} expression.`
                );
                this._contextExpression = null;

                return;
            }

            const split = identifiers[0].split('.');
            this._property = split.pop();

            if (expression.aliases.length > 0) {
                const alias = expression.aliases[0];
                let resourceObj = parent.findResource(alias);
                let type: string;

                if (isObject(resourceObj)) {
                    type = resourceObj.resource.type;

                    if (
                        type !== __OBSERVABLE_RESOURCE &&
                        type !== __LITERAL_RESOURCE
                    ) {
                        return;
                    }
                } else {
                    resourceObj = <any>{ resource: {} };
                }

                if (
                    alias === __CONTEXT_RESOURCE ||
                    alias === __ROOT_CONTEXT_RESOURCE
                ) {
                    this._contextExpression = _parser.parse(split.join('.'));
                } else {
                    this._property = 'value';

                    this._contextExpression = {
                        evaluate: (): ui.IResource => {
                            return resourceObj.resource;
                        },
                        aliases: [],
                        identifiers: [],
                        expression: '',
                    };
                }
            } else if (split.length > 0) {
                this._contextExpression = _parser.parse(split.join('.'));
            } else {
                this._contextExpression = {
                    evaluate: (): any => {
                        return parent.context;
                    },
                    aliases: [],
                    identifiers: [],
                    expression: '',
                };
            }

            if (this._supportsTwoWayBinding) {
                (<ui.BindControl>this.templateControl).observeProperties(this);
            }

            this._watchExpression();

            if (isNull(this._addEventType)) {
                return;
            }

            this._addEventType();
        }

        /**
         * @name contextChanged
         * @memberof plat.controls.Bind
         * @kind function
         * @access public
         *
         * @description
         * Re-observes the expression with the new context.
         *
         * @returns {void}
         */
        public contextChanged(): void {
            this._watchExpression();
        }

        /**
         * @name dispose
         * @memberof plat.controls.Bind
         * @kind function
         * @access public
         *
         * @description
         * Removes all of the element's event listeners.
         *
         * @returns {void}
         */
        public dispose(): void {
            this._addEventType = null;
        }

        /**
         * @name evaluate
         * @memberof plat.controls.Bind
         * @kind function
         * @access public
         *
         * @description
         * Gets the current value of the bound property.
         *
         * @returns {any} The current value of the bound property.
         */
        public evaluate(): any {
            const expression = this._expression;
            if (isUndefined(expression)) {
                return;
            }

            return this.evaluateExpression(expression);
        }

        /**
         * @name observeProperty
         * @memberof plat.controls.Bind
         * @kind function
         * @access public
         *
         * @description
         * The function that allows a control implementing {@link plat.observable.ISupportTwoWayBinding|ISupportTwoWayBinding} to observe
         * changes to the bound property and/or its child properties.
         *
         * @typeparam {any} T The type of item being observed.
         *
         * @param {plat.observable.IBoundPropertyChangedListener<T>} listener The listener to fire when the bound property or its
         * specified child changes.
         * @param {number | string} identifier? The path of the child property of the bound item if the bound item is an Array.
         * @param {boolean} autocast? Will cast a primitive value to whatever it was set to in code.
         *
         * @returns {plat.IRemoveListener} A function for removing the listener.
         */
        public observeProperty<T>(
            listener: observable.IBoundPropertyChangedListener<T>,
            identifier?: string | number,
            autocast?: boolean
        ): IRemoveListener {
            return this._observeProperty(listener, identifier, autocast);
        }

        /**
         * @name observeArrayChange
         * @memberof plat.observable.IImplementTwoWayBinding
         * @kind function
         * @access public
         * @variation 0
         *
         * @description
         * A function that allows a {@link plat.observable.ISupportTwoWayBinding|ISupportTwoWayBinding} to observe both the
         * bound property itself as well as potential child properties if being bound to an object.
         *
         * @typeparam {any} T The type of items in the Array if listening for Array mutations.
         *
         * @param {(changes: Array<plat.observable.IArrayChanges<T>>, identifier: string) => void} listener The listener function.
         * @param {string} identifier? The identifier off of the bound object to listen to for changes. If undefined or empty
         * the listener will listen for changes to the bound item itself.
         * @param {boolean} arrayMutationsOnly? Whether or not to listen only for Array mutation changes.
         *
         * @returns {plat.IRemoveListener} A function to stop listening for changes.
         */
        public observeArrayChange<T>(
            listener: (
                changes: observable.IArrayChanges<T>[],
                identifier: string
            ) => void,
            identifier?: string
        ): IRemoveListener;
        /**
         * @name observeArrayChange
         * @memberof plat.observable.IImplementTwoWayBinding
         * @kind function
         * @access public
         * @variation 1
         *
         * @description
         * A function that allows a {@link plat.observable.ISupportTwoWayBinding|ISupportTwoWayBinding} to observe both the
         * bound property itself as well as potential child properties if being bound to an object.
         *
         * @typeparam {any} T The type of items in the Array if listening for Array mutations.
         *
         * @param {(changes: Array<plat.observable.IArrayChanges<T>>, identifier: number) => void} listener The listener function.
         * @param {number} index? The index off of the bound object to listen to for changes if the bound object is an Array.
         * If undefined or empty the listener will listen for changes to the bound Array itself.
         * @param {boolean} arrayMutationsOnly? Whether or not to listen only for Array mutation changes.
         *
         * @returns {plat.IRemoveListener} A function to stop listening for changes.
         */
        public observeArrayChange<T>(
            listener: (
                changes: observable.IArrayChanges<T>[],
                identifier: number
            ) => void,
            index?: number
        ): IRemoveListener;
        public observeArrayChange<T>(
            listener: (
                changes: observable.IArrayChanges<T>[],
                identifier: any
            ) => void,
            identifier?: any
        ): IRemoveListener {
            return this._observeProperty(listener, identifier, false, true);
        }

        /**
         * @name _addTextEventListener
         * @memberof plat.controls.Bind
         * @kind function
         * @access protected
         *
         * @description
         * Adds a text event as the event listener.
         * Used for textarea and input[type="text"].
         *
         * @returns {void}
         */
        protected _addTextEventListener(): void {
            const element = this.element;
            const _compat = this._compat;
            const input = 'input';
            let composing = false;
            let timeout: IRemoveListener;
            const eventListener = (): void => {
                if (composing) {
                    return;
                }

                this._propertyChanged();
            };
            const postponedEventListener = (): void => {
                if (isFunction(timeout)) {
                    return;
                }

                timeout = postpone((): void => {
                    eventListener();
                    timeout = null;
                });
            };

            if (isUndefined(_compat.ANDROID)) {
                this.addEventListener(
                    element,
                    'compositionstart',
                    (): void => {
                        composing = true;
                    },
                    false
                );
                this.addEventListener(
                    element,
                    'compositionend',
                    (): void => {
                        composing = false;
                        eventListener();
                    },
                    false
                );
            }

            if (_compat.hasEvent(input)) {
                this.addEventListener(element, input, eventListener, false);
            } else {
                this.addEventListener(
                    element,
                    'keydown',
                    (ev: KeyboardEvent): void => {
                        const codes = KeyCodes;
                        let key = ev.keyCode;

                        if (isNull(key) || key === 0) {
                            key = ev.which;
                        }

                        if (
                            key === codes.lwk ||
                            key === codes.rwk ||
                            (key >= codes.shift && key <= codes.escape) ||
                            (key > codes.space && key <= codes.down)
                        ) {
                            return;
                        }

                        postponedEventListener();
                    },
                    false
                );
                this.addEventListener(
                    element,
                    'cut',
                    postponedEventListener,
                    false
                );
                this.addEventListener(
                    element,
                    'paste',
                    postponedEventListener,
                    false
                );
            }

            this.addEventListener(element, 'change', eventListener, false);
        }

        /**
         * @name _addChangeEventListener
         * @memberof plat.controls.Bind
         * @kind function
         * @access protected
         *
         * @description
         * Adds a change event as the event listener.
         * Used for select, input[type="radio"], and input[type="range"].
         *
         * @returns {void}
         */
        protected _addChangeEventListener(): void {
            this.addEventListener(
                this.element,
                'change',
                this._propertyChanged,
                false
            );
        }

        /**
         * @name _addButtonEventListener
         * @memberof plat.controls.Bind
         * @kind function
         * @access protected
         *
         * @description
         * Adds a $tap event as the event listener.
         * Used for input[type="button"] and button.
         *
         * @returns {void}
         */
        protected _addButtonEventListener(): void {
            this.addEventListener(
                this.element,
                __tap,
                this._propertyChanged,
                false
            );
        }

        /**
         * @name _addChangeEventListener
         * @memberof plat.controls.Bind
         * @kind function
         * @access protected
         *
         * @description
         * Adds a change event as the event listener.
         * Used for select, input[type="radio"], and input[type="range"].
         *
         * @returns {void}
         */
        protected _addRangeEventListener(): void {
            const element = this.element;
            const input = 'input';

            if (this._compat.hasEvent(input)) {
                this.addEventListener(
                    element,
                    input,
                    this._propertyChanged,
                    false
                );
            }

            this.addEventListener(
                element,
                'change',
                this._propertyChanged,
                false
            );
        }

        /**
         * @name _getChecked
         * @memberof plat.controls.Bind
         * @kind function
         * @access protected
         *
         * @description
         * Getter for input[type="checkbox"] and input[type="radio"].
         *
         * @returns {boolean} Whether or not the input element is checked.
         */
        protected _getChecked(): boolean {
            return (<HTMLInputElement>this.element).checked;
        }

        /**
         * @name _getValue
         * @memberof plat.controls.Bind
         * @kind function
         * @access protected
         *
         * @description
         * Getter for input[type="text"], input[type="range"],
         * textarea, and select.
         *
         * @returns {string} The input value.
         */
        protected _getValue(): string {
            return (<HTMLInputElement>this.element).value;
        }

        /**
         * @name _getTextContent
         * @memberof plat.controls.Bind
         * @kind function
         * @access protected
         *
         * @description
         * Getter for button.
         *
         * @returns {string} The button textContent.
         */
        protected _getTextContent(): string {
            return (<HTMLInputElement>this.element).textContent;
        }

        /**
         * @name _getDate
         * @memberof plat.controls.Bind
         * @kind function
         * @access protected
         *
         * @description
         * Getter for input[type="date"].
         *
         * @returns {any} A date object if browser supports HTML5 format YYYY-MM-DD
         * and the user didn't initially bind to a valid string value else just the string value.
         */
        protected _getDate(): any {
            const value = (<HTMLInputElement>this.element).value;
            const regex = this._dateRegex;

            if (this._propertyType !== 'string' && regex.test(value)) {
                const exec = regex.exec(value);
                if (exec.length === 4) {
                    return new Date(
                        Number(exec[1]),
                        Number(exec[2]) - 1,
                        Number(exec[3])
                    );
                }
            }

            return <any>value;
        }

        /**
         * @name _getDateTimeLocal
         * @memberof plat.controls.Bind
         * @kind function
         * @access protected
         *
         * @description
         * Getter for input[type="datetime-local"].
         *
         * @returns {any} A date object if browser supports HTML5 format YYYY-MM-DDTHH:MM(:ss.SSS)
         * and the user didn't initially bind to a valid string value else just the string value.
         */
        protected _getDateTimeLocal(): Date {
            const value = (<HTMLInputElement>this.element).value;
            const regex = this._dateTimeLocalRegex;

            if (this._propertyType !== 'string' && regex.test(value)) {
                const exec = regex.exec(value);
                if (exec.length === 8) {
                    if (isNull(exec[6])) {
                        return new Date(
                            Number(exec[1]),
                            Number(exec[2]) - 1,
                            Number(exec[3]),
                            Number(exec[4]),
                            Number(exec[5])
                        );
                    } else if (isNull(exec[7])) {
                        return new Date(
                            Number(exec[1]),
                            Number(exec[2]) - 1,
                            Number(exec[3]),
                            Number(exec[4]),
                            Number(exec[5]),
                            Number(exec[6])
                        );
                    }

                    return new Date(
                        Number(exec[1]),
                        Number(exec[2]) - 1,
                        Number(exec[3]),
                        Number(exec[4]),
                        Number(exec[5]),
                        Number(exec[6]),
                        Number(exec[7])
                    );
                }
            }

            return <any>value;
        }

        /**
         * @name _getFile
         * @memberof plat.controls.Bind
         * @kind function
         * @access protected
         *
         * @description
         * Getter for input[type="file"]. Creates a partial IFile
         * element if file is not supported.
         *
         * @returns {plat.controls.IFile} The input file.
         */
        protected _getFile(): IFile {
            const element = <HTMLInputElement>this.element;
            const value = element.value;

            if (this.__fileSupported) {
                if (element.files.length > 0) {
                    return <IFile>element.files[0];
                }

                return null;
            }

            return <any>{
                name: value.replace(this.__fileNameRegex, ''),
                path: value,
                lastModifiedDate: undefined,
                type: undefined,
                size: undefined,
                msDetachStream: noop,
                msClose: noop,
                slice: (): Blob => <Blob>{},
            };
        }

        /**
         * @name _getFiles
         * @memberof plat.controls.Bind
         * @kind function
         * @access protected
         *
         * @description
         * Getter for input[type="file"]-multiple.
         *
         * @returns {Array<plat.controls.IFile>} The input files.
         */
        protected _getFiles(): IFile[] {
            const element = <HTMLInputElement>this.element;

            if (this.__fileSupported) {
                return Array.prototype.slice.call(element.files);
            }

            // this case should never be hit since ie9 does not support multi-file uploads,
            // but kept in here for now for consistency's sake
            const fileList = element.value.split(/,|;/g);
            const length = fileList.length;
            const files: IFile[] = [];
            let fileValue: string;
            const blobSlice = (): Blob => <Blob>{};

            for (let i = 0; i < length; i += 1) {
                fileValue = fileList[i];
                files.push(<any>{
                    name: fileValue.replace(this.__fileNameRegex, ''),
                    path: fileValue,
                    lastModifiedDate: undefined,
                    type: undefined,
                    size: undefined,
                    msDetachStream: noop,
                    msClose: noop,
                    slice: blobSlice,
                });
            }

            return files;
        }

        /**
         * @name _getSelectedValues
         * @memberof plat.controls.Bind
         * @kind function
         * @access protected
         *
         * @description
         * Getter for select-multiple.
         *
         * @returns {Array<string>} The selected values.
         */
        protected _getSelectedValues(): string[] {
            const options = (<HTMLSelectElement>this.element).options;
            const length = options.length;
            const selectedValues: string[] = [];
            let option: HTMLOptionElement;

            for (let i = 0; i < length; i += 1) {
                option = options[i];
                if (option.selected) {
                    selectedValues.push(option.value);
                }
            }

            return selectedValues;
        }

        /**
         * @name _setText
         * @memberof plat.controls.Bind
         * @kind function
         * @access protected
         *
         * @description
         * Setter for textarea, input[type="text"],
         * and input[type="button"], and select.
         *
         * @param {any} newValue The new value to set
         * @param {any} oldValue The previously bound value
         * @param {boolean} firstTime? The context is being evaluated for the first time and
         * should thus change the property if null
         *
         * @returns {void}
         */
        protected _setText(
            newValue: any,
            oldValue: any,
            firstTime?: boolean
        ): void {
            if (this.__isSelf) {
                return;
            }

            if (isNull(newValue)) {
                newValue = '';

                if (firstTime === true) {
                    if (isNull((<HTMLInputElement>this.element).value)) {
                        this._setValue(newValue);
                    }
                    this._propertyChanged();

                    return;
                }
            }

            this._setValue(newValue);
        }

        /**
         * @name _setRange
         * @memberof plat.controls.Bind
         * @kind function
         * @access protected
         *
         * @description
         * Setter for input[type="range"].
         *
         * @param {any} newValue The new value to set
         * @param {any} oldValue The previously bound value
         * @param {boolean} firstTime? The context is being evaluated for the first time and
         * should thus change the property if null
         *
         * @returns {void}
         */
        protected _setRange(
            newValue: any,
            oldValue: any,
            firstTime?: boolean
        ): void {
            if (this.__isSelf) {
                return;
            }

            if (isEmpty(newValue)) {
                newValue = newValue === '' ? '0' : 0;

                if (firstTime === true) {
                    if (isEmpty((<HTMLInputElement>this.element).value)) {
                        this._setValue(newValue);
                    }
                    this._propertyChanged();

                    return;
                }
            }

            this._setValue(newValue);
        }

        /**
         * @name _setHidden
         * @memberof plat.controls.Bind
         * @kind function
         * @access protected
         *
         * @description
         * Setter for input[type="hidden"].
         *
         * @param {any} newValue The new value to set
         * @param {any} oldValue The previously bound value
         * @param {boolean} firstTime? The context is being evaluated for the first time and
         * should thus change the property if null
         *
         * @returns {void}
         */
        protected _setHidden(
            newValue: any,
            oldValue: any,
            firstTime?: boolean
        ): void {
            if (this.__isSelf) {
                return;
            }

            if (isEmpty(newValue)) {
                newValue = '';

                if (firstTime === true) {
                    if (isEmpty((<HTMLInputElement>this.element).value)) {
                        this._setValue(newValue);
                    }
                    this._propertyChanged();

                    return;
                }
            }

            this._setValue(newValue);
        }

        /**
         * @name _setValue
         * @memberof plat.controls.Bind
         * @kind function
         * @access protected
         *
         * @description
         * Sets the value on an element.
         *
         * @param {any} newValue The new value to set
         *
         * @returns {void}
         */
        protected _setValue(newValue: any): void {
            const element = <HTMLInputElement>this.element;

            if (!isString(newValue)) {
                if (isNumber(newValue)) {
                    this._propertyType = 'number';
                    newValue = newValue.toString();
                } else if (isBoolean(newValue)) {
                    this._propertyType = 'boolean';
                    newValue = newValue.toString();
                }
            }

            if (element.value === newValue) {
                return;
            }

            element.value = newValue;
        }

        /**
         * @name _setChecked
         * @memberof plat.controls.Bind
         * @kind function
         * @access protected
         *
         * @description
         * Setter for input[type="checkbox"]
         *
         * @param {any} newValue The new value to set
         * @param {any} oldValue The previously bound value
         * @param {boolean} firstTime? The context is being evaluated for the first time and
         * should thus change the property if null
         *
         * @returns {void}
         */
        protected _setChecked(
            newValue: any,
            oldValue: any,
            firstTime?: boolean
        ): void {
            if (this.__isSelf) {
                return;
            } else if (!isBoolean(newValue)) {
                newValue = !!newValue;
                if (firstTime === true) {
                    (<HTMLInputElement>this.element).checked = newValue;
                    this._propertyChanged();

                    return;
                }
            }

            (<HTMLInputElement>this.element).checked = newValue;
        }

        /**
         * @name _setRadio
         * @memberof plat.controls.Bind
         * @kind function
         * @access protected
         *
         * @description
         * Setter for input[type="radio"]
         *
         * @param {any} newValue The new value to set
         *
         * @returns {void}
         */
        protected _setRadio(newValue: any): void {
            const element = <HTMLInputElement>this.element;
            if (this.__isSelf) {
                return;
            } else if (isNull(newValue)) {
                if (element.checked) {
                    this._propertyChanged();
                }

                return;
            } else if (!isString(newValue)) {
                if (isNumber(newValue)) {
                    this._propertyType = 'number';
                    newValue = newValue.toString();
                } else if (isBoolean(newValue)) {
                    this._propertyType = 'boolean';
                    newValue = newValue.toString();
                }
            }

            element.checked = element.value === newValue;
        }

        /**
         * @name _setDate
         * @memberof plat.controls.Bind
         * @kind function
         * @access protected
         *
         * @description
         * Setter for input[type="date"]
         *
         * @param {any} newValue The new value to set in the form YYYY-MM-DD
         * @param {any} oldValue The previously bound value
         * @param {boolean} firstTime? The context is being evaluated for the first time and
         * should thus change the property if null
         *
         * @returns {void}
         */
        protected _setDate(
            newValue: any,
            oldValue: any,
            firstTime?: boolean
        ): void {
            if (this.__isSelf) {
                return;
            }

            if (!isDate(newValue)) {
                if (this._dateRegex.test(newValue)) {
                    this._propertyType = 'string';
                    this._setValue(newValue);

                    return;
                }

                this._setValue('');

                if (firstTime === true) {
                    this._propertyChanged();
                }

                return;
            }

            const day = `0${newValue.getDate()}`.slice(-2);
            const month = `0${<number>newValue.getMonth() + 1}`.slice(-2);

            this._setValue(`${newValue.getFullYear()}-${month}-${day}`);
        }

        /**
         * @name _setDateTimeLocal
         * @memberof plat.controls.Bind
         * @kind function
         * @access protected
         *
         * @description
         * Setter for input[type="datetime-local"]
         *
         * @param {any} newValue The new value to set in the form YYYY-MM-DD
         * @param {any} oldValue The previously bound value
         * @param {boolean} firstTime? The context is being evaluated for the first time and
         * should thus change the property if null
         *
         * @returns {void}
         */
        protected _setDateTimeLocal(
            newValue: any,
            oldValue: any,
            firstTime?: boolean
        ): void {
            if (this.__isSelf) {
                return;
            }

            if (!isDate(newValue)) {
                if (this._dateTimeLocalRegex.test(newValue)) {
                    this._propertyType = 'string';
                    this._setValue(newValue);

                    return;
                }

                this._setValue('');

                if (firstTime === true) {
                    this._propertyChanged();
                }

                return;
            }

            const day = `0${newValue.getDate()}`.slice(-2);
            const month = `0${<number>newValue.getMonth() + 1}`.slice(-2);
            const hour = `0${newValue.getHours()}`.slice(-2);
            const minutes = `0${newValue.getMinutes()}`.slice(-2);
            const seconds = `0${newValue.getSeconds()}`.slice(-2);
            const ms = newValue.getMilliseconds();

            this._setValue(
                `${newValue.getFullYear()}-${month}-${day}T${hour}:${minutes}:${seconds}.${ms}`
            );
        }

        /**
         * @name _setSelectedIndex
         * @memberof plat.controls.Bind
         * @kind function
         * @access protected
         *
         * @description
         * Setter for select
         *
         * @param {any} newValue The new value to set
         * @param {any} oldValue The previously bound value
         * @param {boolean} firstTime? The context is being evaluated for the first time and
         * should thus change the property if null
         *
         * @returns {void}
         */
        protected _setSelectedIndex(
            newValue: any,
            oldValue: any,
            firstTime?: boolean
        ): void {
            if (this.__isSelf) {
                return;
            }

            const element = <HTMLSelectElement>this.element;
            const value = element.value;

            if (isNull(newValue)) {
                if (
                    firstTime === true ||
                    !this._document.body.contains(element)
                ) {
                    this._propertyChanged();

                    return;
                }
                element.selectedIndex = -1;

                return;
            } else if (!isString(newValue)) {
                if (isNumber(newValue)) {
                    this._propertyType = 'number';
                    newValue = newValue.toString();
                } else if (isBoolean(newValue)) {
                    this._propertyType = 'boolean';
                    newValue = newValue.toString();
                } else {
                    this._log.info(
                        `Trying to bind an invalid value to a <select> element using a ${
                            this.type
                        }.`
                    );
                }
            }

            if (value === newValue) {
                return;
            } else if (!this._document.body.contains(element)) {
                element.value = newValue;
                if (element.value !== newValue) {
                    element.value = value;
                    this._propertyChanged();
                }

                return;
            }

            element.value = newValue;
            // check to make sure the user changed to a valid value
            // second boolean argument is an ie fix for inconsistency
            if (element.value !== newValue || element.selectedIndex === -1) {
                element.selectedIndex = -1;
            }
        }

        /**
         * @name _setSelectedIndices
         * @memberof plat.controls.Bind
         * @kind function
         * @access protected
         *
         * @description
         * Setter for select-multiple
         *
         * @param {any} newValue The new value to set
         * @param {any} oldValue The previously bound value
         * @param {boolean} firstTime? The context is being evaluated for the first time and
         * should thus change the property if null
         *
         * @returns {void}
         */
        protected _setSelectedIndices(
            newValue: any,
            oldValue: any,
            firstTime?: boolean
        ): void {
            if (this.__isSelf) {
                return;
            }

            const nullValue = isNull(newValue);
            const options = (<HTMLSelectElement>this.element).options;
            let length = isNull(options) ? 0 : options.length;
            let option: HTMLOptionElement;

            if (nullValue || !isArray(newValue)) {
                if (firstTime === true) {
                    this._propertyChanged();
                }
                // unselects the options unless a match is found
                while (length > 0) {
                    length -= 1;
                    option = options[length];
                    if (!nullValue && option.value === `${newValue}`) {
                        option.selected = true;

                        return;
                    }

                    option.selected = false;
                }

                return;
            }

            let value: any;
            let numberValue: number;
            let index: number;
            let highestIndex = Infinity;

            while (length > 0) {
                length -= 1;
                option = options[length];
                value = option.value;

                if (newValue.indexOf(value) !== -1) {
                    option.selected = true;
                    continue;
                }

                numberValue = Number(value);
                index = newValue.indexOf(numberValue);

                const trueIndex = newValue.indexOf(true);
                const falseIndex = newValue.indexOf(false);

                if (isNumber(numberValue) && index !== -1) {
                    if (index < highestIndex) {
                        this._propertyType = 'number';
                        highestIndex = index;
                    }
                    option.selected = true;
                    continue;
                } else if (
                    (value === 'true' && trueIndex !== -1) ||
                    (value === 'false' && falseIndex !== -1)
                ) {
                    if (trueIndex !== -1) {
                        index = trueIndex;
                    } else {
                        index = falseIndex;
                    }

                    if (index < highestIndex) {
                        this._propertyType = 'boolean';
                        highestIndex = index;
                    }
                    option.selected = true;
                    continue;
                }

                option.selected = false;
            }
        }

        /**
         * @name _determineType
         * @memberof plat.controls.Bind
         * @kind function
         * @access protected
         *
         * @description
         * Determines the type of Element being bound to
         * and sets the necessary handlers.
         *
         * @returns {void}
         */
        protected _determineType(): void {
            if (this._observingBindableProperty()) {
                return;
            }

            const element = this.element;
            if (isNull(element)) {
                return;
            }

            switch (element.nodeName.toLowerCase()) {
                case 'input':
                    switch ((<HTMLInputElement>element).type) {
                        case 'button':
                        case 'submit':
                        case 'reset':
                        case 'image':
                            this._addEventType = this._addButtonEventListener;
                            this._getter = this._getValue;
                            break;
                        case 'checkbox':
                            this._addEventType = this._addChangeEventListener;
                            this._getter = this._getChecked;
                            this._setter = this._setChecked;
                            break;
                        case 'radio':
                            this._initializeRadio();
                            break;
                        case 'range':
                            this._addEventType = this._addRangeEventListener;
                            this._getter = this._getValue;
                            this._setter = this._setRange;
                            break;
                        case 'date':
                            this._propertyType = 'nullable';
                            this._addEventType = this._addChangeEventListener;
                            this._getter = this._getDate;
                            this._setter = this._setDate;
                            break;
                        case 'datetime-local':
                            this._propertyType = 'nullable';
                            this._addEventType = this._addChangeEventListener;
                            this._getter = this._getDateTimeLocal;
                            this._setter = this._setDateTimeLocal;
                            break;
                        case 'file':
                            this._propertyType = 'nullable';
                            const multi = (<HTMLInputElement>element).multiple;
                            this._addEventType = this._addChangeEventListener;
                            this._getter = multi
                                ? this._getFiles
                                : this._getFile;
                            break;
                        case 'hidden':
                            this._getter = this._getValue;
                            this._setter = this._setHidden;
                            break;
                        case 'number':
                            this._propertyType = 'number';
                        default:
                            this._addEventType = this._addTextEventListener;
                            this._getter = this._getValue;
                            this._setter = this._setText;
                    }
                    break;
                case 'textarea':
                    this._addEventType = this._addTextEventListener;
                    this._getter = this._getValue;
                    this._setter = this._setText;
                    break;
                case 'select':
                    this._initializeSelect();
                    break;
                case 'button':
                    this._addEventType = this._addButtonEventListener;
                    this._getter = this._getTextContent;
                    break;
                default:
            }
        }

        /**
         * @name _watchExpression
         * @memberof plat.controls.Bind
         * @kind function
         * @access protected
         *
         * @description
         * Observes the expression to bind to.
         *
         * @returns {void}
         */
        protected _watchExpression(): void {
            const contextExpression = this._contextExpression;
            let context = this.evaluateExpression(contextExpression);

            if (!isObject(context)) {
                if (
                    isNull(context) &&
                    contextExpression.identifiers.length > 0
                ) {
                    context = this._createContext(
                        contextExpression.identifiers[0]
                    );
                } else {
                    this._log.warn(
                        `Cannot index into a non-object type: ${this.type}="${
                            this._expression.expression
                        }"`
                    );

                    return;
                }
            }

            let property: string;
            if (!isFunction(this._setter)) {
                return;
            } else if (this._setter === this._setSelectedIndices) {
                property = this._property;
                if (isNull(context[property])) {
                    context[property] = [];
                }
                this.observeArray(
                    (arrayInfo: observable.IArrayChanges<string>[]): void => {
                        this._setter(arrayInfo[0].object, null, true);
                    },
                    `${contextExpression}.${property}`
                );
            }

            const expression = this._expression;
            this.observeExpression((newValue: any, oldValue: any): void => {
                this._setter(newValue, oldValue);
            }, expression);
            this._setter(this.evaluateExpression(expression), undefined, true);
        }

        /**
         * @name _createContext
         * @memberof plat.controls.Bind
         * @kind function
         * @access protected
         *
         * @description
         * Handles creating context with an identifier.
         *
         * @param {string} identifier The identifier to base the created context off of.
         *
         * @returns {any} The created context.
         */
        protected _createContext(identifier: string): any {
            const split = identifier.split('.');
            const start = split.shift().slice(1);
            let parent = this.parent;

            if (start === __ROOT_CONTEXT_RESOURCE) {
                identifier = split.join('.');
                parent = this.parent.root;
            } else if (start === __CONTEXT) {
                identifier = split.join('.');
            }

            return this._ContextManager.createContext(parent, identifier);
        }

        /**
         * @name _castProperty
         * @memberof plat.controls.Bind
         * @kind function
         * @access protected
         *
         * @description
         * Handles casting the bound property back to its initial type if necessary.
         *
         * @param {any} value The value to cast.
         * @param {any} type? The optional type to cast the value to.
         *
         * @returns {any} The bound property casted to the proper type.
         */
        protected _castProperty(value: any, type?: any): any {
            let castValue: any;

            if (isNull(type)) {
                type = this._propertyType;
            }

            if (isNull(type)) {
                return value;
            } else if (isObject(value)) {
                if (isArray(value)) {
                    const length = value.length;

                    castValue = [];

                    for (let i = 0; i < length; i += 1) {
                        castValue.push(this._castProperty(value[i], type));
                    }
                } else if (
                    isDate(value) ||
                    isFile(value) ||
                    isPromise(value) ||
                    isWindow(value) ||
                    isNode(value)
                ) {
                    castValue = value;
                } else {
                    const keys = Object.keys(value);
                    let key: string;

                    castValue = {};

                    while (keys.length > 0) {
                        key = keys.pop();
                        castValue[key] = value[key];
                    }
                }
            } else {
                switch (type) {
                    case 'string':
                        if (isString(value)) {
                            castValue = value;
                        } else if (isFunction(value.toString)) {
                            castValue = value.toString();
                        } else {
                            castValue = Object.prototype.toString.call(value);
                        }
                        break;
                    case 'number':
                        castValue = isEmpty(value) ? null : Number(value);
                        break;
                    case 'boolean':
                        switch (value) {
                            case 'true':
                                castValue = true;
                                break;
                            case 'false':
                            case '0':
                            case 'null':
                            case 'undefined':
                                castValue = false;
                                break;
                            default:
                                castValue = !!value;
                        }
                        break;
                    case 'nullable':
                        if (isEmpty(value)) {
                            castValue = null;
                        }
                        break;
                    default:
                        castValue = value;
                }
            }

            return castValue;
        }

        /**
         * @name _propertyChanged
         * @memberof plat.controls.Bind
         * @kind function
         * @access protected
         *
         * @description
         * Sets the context property being bound to when the
         * element's property is changed.
         *
         * @returns {void}
         */
        protected _propertyChanged(): void {
            if (isNull(this._contextExpression)) {
                return;
            }

            const context = this.evaluateExpression(this._contextExpression);

            if (!isObject(context)) {
                return;
            }

            const property = this._property;
            const newValue = this._castProperty(this._getter());

            if (context[property] === newValue) {
                return;
            }

            // set flag to let setter functions know we changed the property
            this.__isSelf = true;
            context[property] = newValue;
            this.__isSelf = false;
        }

        /**
         * @name _initializeRadio
         * @memberof plat.controls.Bind
         * @kind function
         * @access protected
         *
         * @description
         * Normalizes input[type="radio"] for cross-browser compatibility.
         *
         * @returns {void}
         */
        protected _initializeRadio(): void {
            const element = this.element;

            this._addEventType = this._addChangeEventListener;
            this._getter = this._getValue;
            this._setter = this._setRadio;

            if (!element.hasAttribute('name')) {
                const attr = camelCase(this.type);
                const expression = this.attributes[attr];

                element.setAttribute('name', expression);
            }

            if (element.hasAttribute('value')) {
                return;
            }

            element.setAttribute('value', '');
        }

        /**
         * @name _initializeSelect
         * @memberof plat.controls.Bind
         * @kind function
         * @access protected
         *
         * @description
         * Normalizes HTMLSelectElements for cross-browser compatibility.
         *
         * @returns {void}
         */
        protected _initializeSelect(): void {
            const element = <HTMLSelectElement>this.element;
            const multiple = element.multiple;
            const options = element.options;
            const length = options.length;
            let option: HTMLOptionElement;

            this._addEventType = this._addChangeEventListener;
            if (multiple) {
                this._getter = this._getSelectedValues;
                this._setter = this._setSelectedIndices;
            } else {
                this._getter = this._getValue;
                this._setter = this._setSelectedIndex;
            }

            for (let i = 0; i < length; i += 1) {
                option = options[i];
                if (!option.hasAttribute('value')) {
                    option.setAttribute('value', option.textContent);
                }
            }
        }

        /**
         * @name _observingBindableProperty
         * @memberof plat.controls.Bind
         * @kind function
         * @access protected
         *
         * @description
         * Checks if the associated {@link plat.ui.TemplateControl|TemplateControl} is implementing
         * {@link plat.observable.ISupportTwoWayBinding|ISupportTwoWayBinding} and initializes all listeners accordingly.
         *
         * @returns {boolean} Whether or not the associated {@link plat.ui.TemplateControl|TemplateControl}
         * is implementing {@link plat.observable.ISupportTwoWayBinding|ISupportTwoWayBinding}.
         */
        protected _observingBindableProperty(): boolean {
            const templateControl = <ui.BindControl>this.templateControl;

            if (
                isObject(templateControl) &&
                isFunction(templateControl.onInput) &&
                isFunction(templateControl.observeProperties)
            ) {
                templateControl.onInput((newValue: any): void => {
                    this._getter = (): any => newValue;
                    this._propertyChanged();
                });

                return (this._supportsTwoWayBinding = true);
            }

            return false;
        }

        /**
         * @name _observeProperty
         * @memberof plat.observable.IImplementTwoWayBinding
         * @kind function
         * @access protected
         *
         * @description
         * A function that allows a {@link plat.observable.ISupportTwoWayBinding|ISupportTwoWayBinding} to observe either the
         * bound property specified by the identifier (as well as potential child properties if being bound to an object) or
         * Array mutations.
         *
         * @param {Function} listener The listener function.
         * @param {any} identifier? The index off of the bound object to listen to for changes if the bound object is an Array.
         * If undefined or empty the listener will listen for changes to the bound Array itself.
         * @param {boolean} autocast? Will cast a primitive value to whatever it was set to in code.
         * @param {boolean} arrayMutations? Whether or not this is for Array mutation changes.
         *
         * @returns {plat.IRemoveListener} A function to stop listening for changes.
         */
        protected _observeProperty(
            listener: Function,
            identifier?: any,
            autocast?: boolean,
            arrayMutations?: boolean
        ): IRemoveListener {
            let parsedIdentifier: string;
            if (isEmpty(identifier)) {
                parsedIdentifier = this._expression.expression;
            } else if (isNumber(identifier)) {
                parsedIdentifier = `${
                    this._expression.expression
                }.${identifier}`;
            } else {
                const _parser = this._parser;
                const identifierExpression = _parser.parse(identifier);
                const identifiers = identifierExpression.identifiers;

                if (identifiers.length !== 1) {
                    this._log.warn(
                        `Only 1 identifier path allowed with ${this.type}`
                    );

                    return;
                }

                const expression = _parser.parse(
                    `${this._expression.expression}.${identifiers[0]}`
                );

                parsedIdentifier = expression.identifiers[0];

                const split = parsedIdentifier.split('.');
                split.pop();

                const contextExpression = split.join('.');
                let context = this.evaluateExpression(contextExpression);

                if (!isObject(context)) {
                    if (isNull(context)) {
                        context = this._ContextManager.createContext(
                            this.parent,
                            contextExpression
                        );
                    } else {
                        this._log.warn(
                            `Cannot index a primitive type: ${this.type}="${
                                this._expression.expression
                            }"`
                        );

                        return;
                    }
                }
            }

            listener = listener.bind(this.templateControl);
            autocast = autocast === true;

            let removeListener: IRemoveListener;
            if (arrayMutations === true) {
                removeListener = this.observeArray(
                    (changes: observable.IArrayChanges<any>[]): void => {
                        listener(changes, identifier);
                    },
                    parsedIdentifier
                );
            } else {
                removeListener = this.observe(
                    (newValue: any, oldValue: any): void => {
                        if (this.__isSelf || newValue === oldValue) {
                            return;
                        } else if (autocast) {
                            this._propertyType = this._getPropertyType(
                                newValue
                            );
                        }

                        listener(newValue, oldValue, identifier);
                    },
                    parsedIdentifier
                );

                const value = this.evaluateExpression(parsedIdentifier);
                if (autocast) {
                    this._propertyType = this._getPropertyType(value);
                }

                listener(value, undefined, identifier, true);
            }

            return removeListener;
        }

        /**
         * @name _getPropertyType
         * @memberof plat.controls.Bind
         * @kind function
         * @access protected
         *
         * @description
         * Gets the property type of the passed in argument.
         *
         * @param {any} value The value to grab the property type from.
         *
         * @returns {any} The property type.
         */
        protected _getPropertyType(value: any): any {
            if (isObject(value)) {
                return value;
            } else if (isString(value)) {
                return 'string';
            } else if (isNumber(value)) {
                return 'number';
            } else if (isBoolean(value)) {
                return 'boolean';
            }
        }
    }

    register.control(__Bind, Bind);

    /**
     * @name IFile
     * @memberof plat.controls
     * @kind interface
     *
     * @extends {File}
     *
     * @description
     * A file interface for browsers that do not support the
     * File API.
     */
    export interface IFile extends File {
        /**
         * @name string
         * @memberof plat.controls.IFile
         * @kind property
         * @access public
         * @readonly
         *
         * @type {string}
         *
         * @description
         * An absolute path to the file. The property is not added to
         * File types.
         */
        path?: string;
    }
}<|MERGE_RESOLUTION|>--- conflicted
+++ resolved
@@ -236,12 +236,8 @@
          * @description
          * A regular expression used to determine if the value is in HTML5 datetime-local format YYYY-MM-DDTHH:MM(:ss.SSS).
          */
-<<<<<<< HEAD
+        // tslint:disable-next-line
         protected _dateTimeLocalRegex: RegExp = /([0-9]{4})-(0[1-9]|1[012])-(0[1-9]|1[0-9]|2[0-9]|3[01])T(0[0-9]|1[0-9]|2[0-3]):([0-5][0-9])(?::([0-5][0-9])(?:\.([0-9]+))?)?/;
-=======
-        // tslint:disable-next-line
-        protected _dateTimeLocalRegex: RegExp = /([0-9]{4})-(0[1-9]|1[012])-(0[1-9]|1[0-9]|2[0-9]|3[01])T(0[1-9]|1[0-9]|2[0-3]):([0-5][0-9])(?::([0-5][0-9])(?:\.([0-9]+))?)?/;
->>>>>>> 2b08a8f1
 
         /**
          * @name __fileSupported
