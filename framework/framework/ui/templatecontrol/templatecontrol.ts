--- conflicted
+++ resolved
@@ -370,47 +370,24 @@
             var $exception: IExceptionStatic;
             return Promise.cast<DocumentFragment>(template).catch((error) => {
                 if (isNull(error)) {
-<<<<<<< HEAD
                     return TemplateControl.$Http.ajax<string>({ url: templateUrl });
                 }
             }).then<DocumentFragment>((success) => {
-                if (!isObject(success) || !isString(success.response)) {
-                    TemplateControl.$ExceptionStatic.warn('No template found at ' + templateUrl,
-                        TemplateControl.$ExceptionStatic.AJAX);
-                    return Promise.resolve(dom.serializeHtml());
-                }
-=======
-                    return templateCache.put(templateUrl, TemplateControl.$Http.ajax<string>({ url: templateUrl })
-                            .then<DocumentFragment>((success) => {
                         if (!isObject(success) || !isString(success.response)) {
                             $exception = acquire(__ExceptionStatic);
                             $exception.warn('No template found at ' + templateUrl, $exception.AJAX);
                             return Promise.resolve(dom.serializeHtml());
                         }
->>>>>>> 7a381855
-
-                var templateString = success.response;
-
-                if (isEmpty(templateString.trim())) {
-                    return Promise.resolve(dom.serializeHtml());
-                }
-
-                template = dom.serializeHtml(templateString);
-
-<<<<<<< HEAD
-                return templateCache.put(templateUrl, template);
-=======
+
+                        var templateString = success.response;
+
+                        if (isEmpty(templateString.trim())) {
+                            return Promise.resolve(dom.serializeHtml());
+                        }
+
+                        template = dom.serializeHtml(templateString);
+
                         return templateCache.put(templateUrl, template);
-                    }, (error) => {
-                        postpone(() => {
-                            $exception = acquire(__ExceptionStatic);
-                            $exception.fatal('Failure to get template from ' + templateUrl + '.',
-                                $exception.TEMPLATE);
-                        });
-                        return error;
-                    }));
-                }
->>>>>>> 7a381855
             }).catch((error) => {
                 postpone(() => {
                     $exception = acquire(__ExceptionStatic);
