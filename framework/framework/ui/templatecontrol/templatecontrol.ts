--- conflicted
+++ resolved
@@ -337,18 +337,11 @@
          * Determines the template for a control by searching for a templateUrl, 
          * using the provided templateUrl, or serializing the control's templateString.
          */
-<<<<<<< HEAD
         static determineTemplate(control: ITemplateControl, templateUrl?: string): async.IPromise<DocumentFragment, any> {
             var template,
                 templateCache: storage.ITemplateCache = acquire('$templateCache'),
-                dom: IDom = acquire('$dom'),
+                dom = control.dom,
                 Promise: async.IPromiseStatic = acquire('$PromiseStatic');
-=======
-        static determineTemplate(control: ITemplateControl, templateUrl?: string) {
-            var templateCache = TemplateControl.$templateCache,
-                dom = control.dom,
-                template;
->>>>>>> 062dd34d
 
             if (!isNull(templateUrl)) {
                 // do nothing
@@ -360,9 +353,9 @@
                 return templateCache.read(type).catch((template) => {
                     if (isNull(template)) {
                         template = dom.serializeHtml(control.templateString);
-                    }
-
-                    return templateCache.put(type, template);
+                }
+
+                return templateCache.put(type, template);
                 });
             } else {
                 return <any>Promise.reject(null);
@@ -370,42 +363,33 @@
 
             template = templateCache.read(templateUrl);
 
-<<<<<<< HEAD
-            var ajax = (<async.IHttp>acquire('$http')).ajax,
-                Exception: IExceptionStatic = acquire('$ExceptionStatic');
-=======
-            if (!isNull(template)) {
-                return template;
-            }
-
             var ajax = TemplateControl.$http.ajax,
                 Exception = TemplateControl.$ExceptionStatic;
->>>>>>> 062dd34d
 
             return Promise.cast<DocumentFragment, any>(template).catch((error) => {
                 if (isNull(error)) {
                     return templateCache.put(templateUrl, <any>ajax({ url: templateUrl }).then((success) => {
-                        if (!isObject(success) || !isString(success.response)) {
-                            Exception.warn('No template found at ' + templateUrl, Exception.AJAX);
+                if (!isObject(success) || !isString(success.response)) {
+                    Exception.warn('No template found at ' + templateUrl, Exception.AJAX);
                             return Promise.resolve(dom.serializeHtml());
-                        }
-
-                        var templateString = success.response;
-
-                        if (isEmpty(templateString.trim())) {
+                }
+
+                var templateString = success.response;
+
+                if (isEmpty(templateString.trim())) {
                             return Promise.resolve(dom.serializeHtml());
-                        }
-
-                        template = dom.serializeHtml(templateString);
-
-                        return templateCache.put(templateUrl, template);
-                    }, (error) => {
-                        postpone(() => {
-                            Exception.fatal('Failure to get template from ' + templateUrl + '.', Exception.TEMPLATE);
-                        });
-                        return error;
-                    }));
                 }
+
+                template = dom.serializeHtml(templateString);
+
+                return templateCache.put(templateUrl, template);
+            }, (error) => {
+                postpone(() => {
+                    Exception.fatal('Failure to get template from ' + templateUrl + '.', Exception.TEMPLATE);
+                });
+                return error;
+            }));
+        }
             }).catch((error) => {
                 postpone(() => {
                     Exception.fatal('Failure to get template from ' + templateUrl + '.', Exception.TEMPLATE);
