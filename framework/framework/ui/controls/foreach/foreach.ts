--- conflicted
+++ resolved
@@ -293,7 +293,7 @@
          * 
          * @returns {void}
          */
-        _setAliases() {
+        protected _setAliases() {
             var options = this.options;
 
             if (!(isObject(options) && isObject(options.value) && isObject(options.value.aliases))) {
@@ -534,60 +534,34 @@
          * 
          * @returns {plat.IObject<plat.ui.IResource>} An object consisting of {@link plat.ui.IResource|IResources}.
          */
-<<<<<<< HEAD
         protected _getAliases(index: number): IObject<IResource> {
-            var isEven = (index & 1) === 0;
-            return {
-                index: {
-                    value: index,
-                    type: __OBSERVABLE_RESOURCE
-                },
-                even: {
-                    value: isEven,
-                    type: __OBSERVABLE_RESOURCE
-                },
-                odd: {
-                    value: !isEven,
-                    type: __OBSERVABLE_RESOURCE
-                },
-                first: {
-                    value: index === 0,
-                    type: __OBSERVABLE_RESOURCE
-                },
-                last: {
-                    value: index === (this.context.length - 1),
-                    type: __OBSERVABLE_RESOURCE
-                }
-=======
-        _getAliases(index: number): IObject<IResource> {
             var isEven = (index & 1) === 0,
                 aliases: IObject<ui.IResource> = {},
                 _aliases = this._aliases,
                 type = __OBSERVABLE_RESOURCE;
 
             aliases[_aliases.index] = {
-                value: index,
-                type: type
->>>>>>> e21b4437
-            };
-
-            aliases[_aliases.even] = {
-                value: isEven,
+                    value: index,
                 type: type
             };
 
-            aliases[_aliases.odd] = {
-                value: !isEven,
+            aliases[_aliases.even] = {
+                    value: isEven,
                 type: type
             };
 
-            aliases[_aliases.first] = {
-                value: index === 0,
+            aliases[_aliases.odd] = {
+                    value: !isEven,
                 type: type
             };
 
+            aliases[_aliases.first] = {
+                    value: index === 0,
+                type: type
+            };
+
             aliases[_aliases.last] = {
-                value: index === (this.context.length - 1),
+                    value: index === (this.context.length - 1),
                 type: type
             };
 
