--- conflicted
+++ resolved
@@ -329,12 +329,8 @@
          * 
          * @returns {void}
          */
-<<<<<<< HEAD
         protected _addItem(item: DocumentFragment, animate?: boolean): void {
-=======
-        _addItem(item: DocumentFragment, animate?: boolean): void {
             var context = this.context;
->>>>>>> c26716d3
             if (!isNode(item) ||
                 !isArray(context) ||
                 context.length === 0 ||
@@ -474,11 +470,11 @@
                 promises.push(bindableTemplates.bind('item', index, this._getAliases(index)).then((fragment: DocumentFragment) => {
                     this._addItem(fragment, animate);
                 }).catch((error: any) => {
-                        postpone(() => {
-                            var $exception: IExceptionStatic = acquire(__ExceptionStatic);
-                            $exception.fatal(error, $exception.BIND);
-                        });
-                    }));
+                    postpone(() => {
+                        var $exception: IExceptionStatic = acquire(__ExceptionStatic);
+                        $exception.fatal(error, $exception.BIND);
+                    });
+                }));
             }
 
             if (promises.length > 0) {
@@ -546,27 +542,27 @@
                 type = __OBSERVABLE_RESOURCE;
 
             aliases[_aliases.index] = {
-                    value: index,
+                value: index,
                 type: type
             };
 
             aliases[_aliases.even] = {
-                    value: isEven,
+                value: isEven,
                 type: type
             };
 
             aliases[_aliases.odd] = {
-                    value: !isEven,
+                value: !isEven,
                 type: type
             };
 
             aliases[_aliases.first] = {
-                    value: index === 0,
+                value: index === 0,
                 type: type
             };
 
             aliases[_aliases.last] = {
-                    value: index === (this.context.length - 1),
+                value: index === (this.context.length - 1),
                 type: type
             };
 
@@ -832,7 +828,7 @@
          */
         index?: string;
 
-
+        
         /**
          * @name even
          * @memberof plat.ui.controls.IForEachAliasOptions
@@ -846,7 +842,7 @@
          */
         even?: string;
 
-
+        
         /**
          * @name odd
          * @memberof plat.ui.controls.IForEachAliasOptions
@@ -860,7 +856,7 @@
          */
         odd?: string;
 
-
+        
         /**
          * @name first
          * @memberof plat.ui.controls.IForEachAliasOptions
@@ -874,7 +870,7 @@
          */
         first?: string;
 
-
+        
         /**
          * @name last
          * @memberof plat.ui.controls.IForEachAliasOptions
