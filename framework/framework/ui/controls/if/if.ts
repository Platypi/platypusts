module plat.ui.controls {
    export class If extends TemplateControl implements IIf {
        $Animator: IAnimator = acquire(__Animator);

        /**
         * Removes the <plat-if> node from the DOM
         */
        replaceWith = 'any';

        /**
         * The evaluated plat-options object.
         */
        options: observable.IObservableProperty<IIfOptions>;

<<<<<<< HEAD
        private __removeListener: IRemoveListener;
        private __condition: boolean;
        private __remover: async.IThenable<void>;

=======
>>>>>>> 4a7e01b0
        /**
         * The Comment used to hold the place of the plat-if element.
         */
        commentNode: Comment;

        /**
         * The DocumentFragment that stores the plat-if element when hidden.
         */
        fragmentStore: DocumentFragment;

        private __removeListener: IRemoveListener;
        private __condition: boolean = false;

        constructor() {
            super();
            var $Document: Document = acquire(__Document);

            this.commentNode = $Document.createComment('plat-if-@placeholder');
            this.fragmentStore = $Document.createDocumentFragment();
        }

        /**
         * Checks the options and initializes the 
         * evaluation.
         */
        contextChanged(): void {
            var options = this.options.value;

            if (isEmpty(options)) {
                return;
            }

            this.setter(options);
        }

        /**
         * Sets the visibility to true if no options are 
         * defined, kicks off the evaluation, and observes 
         * the options for changes.
         */
        loaded(): void {
            if (isNull(this.options)) {
                var $exception: IExceptionStatic = acquire(__ExceptionStatic);
                $exception.warn('No condition specified in plat-options for plat-if.', $exception.BIND);

                this.options = {
                    value: {
                        condition: true
                    },
                    observe: <any>noop
                };
            }
            this._removeItem();
            this.contextChanged();
            this.__removeListener = this.options.observe(this.setter);
        }

        /**
         * Stops listening to the options for changes.
         */
        dispose(): void {
            if (isFunction(this.__removeListener)) {
                this.__removeListener();
                this.__removeListener = null;
            }

            this.commentNode = null;
            this.fragmentStore = null;
        }

        /**
         * Checks the condition and decides 
         * whether or not to add or remove 
         * the node from the DOM.
         */
        setter(options: IIfOptions): void {
            var value = options.condition;

            if (value === this.__condition) {
                return;
            }

            if (!value) {
                this._removeItem();
            } else if (!isNull(this.__remover)) {
                this.__remover.then(() => {
                    this.__remover = null;
                    this.bindableTemplates.bind('item', this._addItem);
                });
            } else {
                this._addItem();
            }

            this.__condition = value;
        }

        /**
         * The callback used to add the fragment to the DOM 
         * after the bindableTemplate has been created.
         */
<<<<<<< HEAD
        _addItem(item: DocumentFragment): void {
            var $animator = this.$Animator,
                endNode = this.endNode,
                childNodes: Array<Element> = Array.prototype.slice.call(item.childNodes);
            this.dom.insertBefore(endNode.parentNode, item, endNode);
            while (childNodes.length > 0) {
                $animator.animate(childNodes.shift(), __Enter);
            }
=======
        _addItem(): void {
            var commentNode = this.commentNode,
                parentNode = commentNode.parentNode;

            if (!isNode(parentNode)) {
                return;
            }

            parentNode.replaceChild(this.fragmentStore, commentNode);
>>>>>>> 4a7e01b0
        }

        /**
         * Removes the node from the DOM.
         */
        _removeItem(): void {
<<<<<<< HEAD
            this.__remover = this.__animateElements().then(() => {
                Control.dispose(this.controls[0]);
            });
=======
            var element = this.element;
            element.parentNode.insertBefore(this.commentNode, element);
            insertBefore(this.fragmentStore, element);

>>>>>>> 4a7e01b0
        }

        private __animateElements(): async.IThenable<void> {
            var $animator = this.$Animator,
                startNode = this.startNode,
                endNode = this.endNode,
                node = startNode && startNode.nextSibling,
                promise: async.IThenable<void>;

            while (!(isNull(node) || node === endNode)) {
                if (node.nodeType === Node.ELEMENT_NODE) {
                    promise = $animator.animate(<Element>node, __Leave);
                }
                if ((node = node.nextSibling) === endNode) {
                    return promise;
                }
            }

            if (isNull(promise)) {
                promise = (<async.IPromise>acquire(__Promise)).resolve<void>(null);
            }

            return promise;
        }
    }

    export interface IIf {
        /**
         * Checks the condition and decides 
         * whether or not to add or remove 
         * the node from the DOM.
         */
        setter(options: IIfOptions): void;
    }

    /**
     * The available options for plat.ui.controls.If.
     */
    export interface IIfOptions {
        /**
         * A boolean expression to bind to 
         * the element's visibility.
         */
        condition: boolean;
    }

    register.control(__If, If);
}<|MERGE_RESOLUTION|>--- conflicted
+++ resolved
@@ -1,24 +1,12 @@
 module plat.ui.controls {
     export class If extends TemplateControl implements IIf {
         $Animator: IAnimator = acquire(__Animator);
-
-        /**
-         * Removes the <plat-if> node from the DOM
-         */
-        replaceWith = 'any';
 
         /**
          * The evaluated plat-options object.
          */
         options: observable.IObservableProperty<IIfOptions>;
 
-<<<<<<< HEAD
-        private __removeListener: IRemoveListener;
-        private __condition: boolean;
-        private __remover: async.IThenable<void>;
-
-=======
->>>>>>> 4a7e01b0
         /**
          * The Comment used to hold the place of the plat-if element.
          */
@@ -30,14 +18,15 @@
         fragmentStore: DocumentFragment;
 
         private __removeListener: IRemoveListener;
-        private __condition: boolean = false;
+        private __condition: boolean;
+        private __leaveAnimation: IAnimationThenable<void>;
+        private __enterAnimation: IAnimationThenable<void>;
 
         constructor() {
             super();
-            var $Document: Document = acquire(__Document);
-
-            this.commentNode = $Document.createComment('plat-if-@placeholder');
-            this.fragmentStore = $Document.createDocumentFragment();
+            var $document: Document = acquire(__Document);
+            this.commentNode = $document.createComment('plat-if-@placeholder');
+            this.fragmentStore = $document.createDocumentFragment();
         }
 
         /**
@@ -71,7 +60,7 @@
                     observe: <any>noop
                 };
             }
-            this._removeItem();
+
             this.contextChanged();
             this.__removeListener = this.options.observe(this.setter);
         }
@@ -102,14 +91,23 @@
             }
 
             if (!value) {
-                this._removeItem();
-            } else if (!isNull(this.__remover)) {
-                this.__remover.then(() => {
-                    this.__remover = null;
-                    this.bindableTemplates.bind('item', this._addItem);
-                });
+                if (!isNull(this.__enterAnimation)) {
+                    this.__enterAnimation.cancel().then(() => {
+                        this.__enterAnimation = null;
+                        this._removeItem();
+                    });
+                } else {
+                    this._removeItem();
+                }
             } else {
-                this._addItem();
+                if (!isNull(this.__leaveAnimation)) {
+                    this.__leaveAnimation.cancel().then(() => {
+                        this.__leaveAnimation = null;
+                        this._addItem();
+                    });
+                } else {
+                    this._addItem();
+                }
             }
 
             this.__condition = value;
@@ -119,16 +117,6 @@
          * The callback used to add the fragment to the DOM 
          * after the bindableTemplate has been created.
          */
-<<<<<<< HEAD
-        _addItem(item: DocumentFragment): void {
-            var $animator = this.$Animator,
-                endNode = this.endNode,
-                childNodes: Array<Element> = Array.prototype.slice.call(item.childNodes);
-            this.dom.insertBefore(endNode.parentNode, item, endNode);
-            while (childNodes.length > 0) {
-                $animator.animate(childNodes.shift(), __Enter);
-            }
-=======
         _addItem(): void {
             var commentNode = this.commentNode,
                 parentNode = commentNode.parentNode;
@@ -138,46 +126,21 @@
             }
 
             parentNode.replaceChild(this.fragmentStore, commentNode);
->>>>>>> 4a7e01b0
+            this.__enterAnimation = this.$Animator.animate(this.element, __Enter).then(() => {
+                this.__enterAnimation = null;
+            });
         }
 
         /**
          * Removes the node from the DOM.
          */
         _removeItem(): void {
-<<<<<<< HEAD
-            this.__remover = this.__animateElements().then(() => {
-                Control.dispose(this.controls[0]);
+            var element = this.element;
+            this.__leaveAnimation = this.$Animator.animate(element, __Leave).then(() => {
+                this.__leaveAnimation = null;
+                element.parentNode.insertBefore(this.commentNode, element);
+                insertBefore(this.fragmentStore, element);
             });
-=======
-            var element = this.element;
-            element.parentNode.insertBefore(this.commentNode, element);
-            insertBefore(this.fragmentStore, element);
-
->>>>>>> 4a7e01b0
-        }
-
-        private __animateElements(): async.IThenable<void> {
-            var $animator = this.$Animator,
-                startNode = this.startNode,
-                endNode = this.endNode,
-                node = startNode && startNode.nextSibling,
-                promise: async.IThenable<void>;
-
-            while (!(isNull(node) || node === endNode)) {
-                if (node.nodeType === Node.ELEMENT_NODE) {
-                    promise = $animator.animate(<Element>node, __Leave);
-                }
-                if ((node = node.nextSibling) === endNode) {
-                    return promise;
-                }
-            }
-
-            if (isNull(promise)) {
-                promise = (<async.IPromise>acquire(__Promise)).resolve<void>(null);
-            }
-
-            return promise;
         }
     }
 
