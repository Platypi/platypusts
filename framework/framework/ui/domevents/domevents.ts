--- conflicted
+++ resolved
@@ -111,16 +111,16 @@
                 ]
             }, {
                     /**
-                        * The className that will be used to define the custom style for 
-                        * blocking touch action scrolling, zooming, etc on the element.
-                        */
+                     * The className that will be used to define the custom style for 
+                     * blocking touch action scrolling, zooming, etc on the element.
+                     */
                     className: 'plat-no-touch-action',
                     /**
-                        * An array of string styles that block touch action scrolling, zooming, etc. 
-                        * Primarily useful on elements such as a canvas.
-                        * In the format 'CSS identifier: value'
-                        * (e.g. 'width : 100px')
-                        */
+                     * An array of string styles that block touch action scrolling, zooming, etc. 
+                     * Primarily useful on elements such as a canvas.
+                     * In the format 'CSS identifier: value'
+                     * (e.g. 'width : 100px')
+                     */
                     styles: [
                         '-ms-touch-action: none',
                         'touch-action: none'
@@ -965,7 +965,7 @@
                 x = ev.clientX,
                 y = ev.clientY,
                 minMove = this.__hasMoved ||
-                (this.__getDistance(swipeOrigin.clientX, x, swipeOrigin.clientY, y) >= config.distances.minScrollDistance);
+                    (this.__getDistance(swipeOrigin.clientX, x, swipeOrigin.clientY, y) >= config.distances.minScrollDistance);
 
             // if minimum distance not met
             if (!minMove) {
@@ -2044,27 +2044,6 @@
                 y: (ev.clientY - y)
             };
         }
-<<<<<<< HEAD
-
-        /**
-         * @name __clearHold
-         * @memberof plat.ui.DomEvents
-         * @kind function
-         * @access private
-         * 
-         * @description
-         * Clears the hold events setTimeout.
-         * 
-         * @returns {void}
-         */
-        private __clearHold(): void {
-            if (!isNull(this.__holdTimeout)) {
-                clearTimeout(this.__holdTimeout);
-                this.__holdTimeout = null;
-            }
-        }
-=======
->>>>>>> c26716d3
 
         // utility methods
 
