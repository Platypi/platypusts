module plat.observable {
    var arrayMethods = ['push', 'pop', 'reverse', 'shift', 'sort', 'splice', 'unshift'];

    /**
     * Manages observable properties on control.
     * Facilitates in data-binding and managing context inheritance.
     */
    export class ContextManager implements IContextManager {
        /**
         * A set of functions to be fired when a particular observed array is mutated.
         */
        static observedArrayListeners: IObject<IObject<Array<(ev: IArrayMethodInfo<any>) => void>>> = {};
        
        /**
         * Gets the ContextManager associated to the given control. If no 
         * ContextManager exists, one is created for that control.
         * 
         * @static
         * @param control The control on which to locate the ContextManager
         */
        static getManager(control: IControl): IContextManager;
        static getManager(control: any): IContextManager {
            var contextManager: IContextManager,
                managers = ContextManager.__managers,
                uid = control.uid,
                manager = managers[uid];

            if (!isNull(manager)) {
                contextManager = manager;
                return contextManager;
            }

            contextManager = managers[uid] = new ContextManager();
            contextManager.context = control;

            return contextManager;
        }

        /**
         * Removes all the listeners for a given control's uid.
         * 
         * @static
         * @param control The control whose manager is being disposed.
         * @param persist Whether or not the control's context needs to 
         * be persisted post-disposal or can be set to null.
         */
        static dispose(control: IControl, persist?: boolean): void;
        static dispose(control: ui.ITemplateControl, persist?: boolean) {
            if (isNull(control)) {
                return;
            }

            var uid = control.uid,
                controls = ContextManager.__controls,
                identifiers = controls[uid] || {},
                managers = ContextManager.__managers,
                manager = managers[uid];

            if (!isNull(manager)) {
                manager.dispose();
                managers[uid] = null;
                delete managers[uid];
            }

            var keys = Object.keys(identifiers),
                identifier: string,
                listeners: Array<IRemoveListener>,
                i: number,
                j: number,
                jLength: number;

            while (keys.length > 0) {
                identifier = keys.shift();
                listeners = identifiers[identifier];
                jLength = listeners.length;
                for (j = 0; j < jLength; ++j) {
                    listeners[j]();
                }
            }

            var arrayListeners = ContextManager.observedArrayListeners,
                remove = ContextManager.removeArrayListeners;

            keys = Object.keys(arrayListeners);
            length = keys.length;

            for (i = 0; i < length; ++i) {
                remove(keys[i], uid);
            }

            controls[uid] = null;
            delete controls[uid];

            if (!isNull(control.context)) {
                ContextManager.defineProperty(control, 'context', persist ? deepExtend({}, control.context) : null, true, true);
            }
        }

        /**
         * Removes all listeners for an Array associated with a given uid.
         * 
         * @static
         * @param absoluteIdentifier The identifier used to locate the array.
         * @param uid The uid used to search for listeners.
         */
        static removeArrayListeners(absoluteIdentifier: string, uid: string): void {
            var listeners = ContextManager.observedArrayListeners[absoluteIdentifier];

            if (!isNull(listeners)) {
                listeners[uid] = null;
                delete listeners[uid];
            }
        }

        /**
         * Safely retrieves the local context given a root context and an Array of
         * property strings.
         * 
         * @static
         * @param rootContext The root object in which to find a local context.
         * @param split The string array containing properties used to index into
         * the rootContext.
         */
        static getContext(rootContext: any, split: Array<string>): any {
            split = split.slice(0);
            if (isNull(rootContext)) {
                return null;
            }
            while (split.length > 0) {
                rootContext = rootContext[split.shift()];
                if (isNull(rootContext)) {
                    return null;
                }
            }

            return rootContext;
        }

        /**
         * Defines an object property with the associated value. Useful for unobserving objects.
         * 
         * @param obj The object on which to define the property.
         * @param key The property key.
         * @param value The value used to define the property.
         * @param enumerable Whether or not the property should be enumerable (able to be iterated 
         * over in a loop)
         * @param configurable Whether or not the property is able to be reconfigured.
         */
        static defineProperty(obj: any, key: string, value: any, enumerable?: boolean, configurable?: boolean): void {
            Object.defineProperty(obj, key, {
                value: value,
                enumerable: !!enumerable,
                configurable: !!configurable
            });
        }

        /**
         * Defines an object property with only a getter function. Useful for creating constant values 
         * or overwriting constant values.
         * 
         * @param obj The object on which to define the property.
         * @param key The property key.
         * @param value The value used to define the property.
         * @param enumerable Whether or not the property should be enumerable (able to be iterated 
         * over in a loop)
         * @param configurable Whether or not the property is able to be reconfigured.
         */
        static defineGetter(obj: any, key: string, value: any, enumerable?: boolean, configurable?: boolean): void {
            Object.defineProperty(obj, key, {
                get: () => value,
                enumerable: !!enumerable,
                configurable: !!configurable
            });
        }

        /**
         * Pushes the function for removing an observed property upon adding the property.
         * 
         * @static
         * @param identifer The identifier for which the remove listener is being pushed.
         * @param uid The uid of the control observing the identifier.
         * @param listener The function for removing the observed property.
         */
        static pushRemoveListener(identifier: string, uid: string, listener: IRemoveListener) {
            var controls = ContextManager.__controls,
                control = controls[uid],
                listeners: Array<IRemoveListener>;

            if (isNull(control)) {
                control = controls[uid] = {};
            }

            listeners = control[identifier];

            if (isNull(listeners)) {
                listeners = control[identifier] = [];
            }

            listeners.push(listener);
        }

        /**
         * Removes a specified identifier from being observed for a given set of control uids.
         * 
         * @static
         * @param uids The set of uids for which to remove the specified identifier.
         * @param identifier The identifier to stop observing.
         */
        static removeIdentifier(uids: Array<string>, identifier: string): void {
            var length = uids.length,
                controls = ContextManager.__controls,
                uid: string,
                identifiers: IObject<Array<IRemoveListener>>;

            for (var i = 0; i < length; ++i) {
                uid = uids[i];

                identifiers = controls[uid];

                if (isNull(identifiers)) {
                    continue;
                }

                identifiers[identifier] = null;
                delete identifiers[identifier];
            }
        }

        /**
         * Ensures that an identifier path will exist on a given control. Will create 
         * objects/arrays if necessary.
         * 
         * @param control The control on which to create the context.
         * @param identifier The period-delimited identifier string used to create 
         * the context path.
         */
        static createContext(control: ui.ITemplateControl, identifier: string) {
            var split = identifier.split('.'),
                property: string,
                temp: any,
                context = control.context;

            if (isNull(context)) {
                context = control.context = {};
            }

            while (split.length > 0) {
                property = split.shift();

                temp = context[property];

                if (isNull(temp)) {
                    if (isNumber(Number(split[0]))) {
                        temp = context[property] = [];
                    } else {
                        temp = context[property] = {};
                    }
                }

                context = temp;
            }

            return context;
        }

        private static __managers: IObject<IContextManager> = {};
        private static __controls: IObject<IObject<Array<IRemoveListener>>> = {};

        $ContextManagerStatic: IContextManagerStatic = acquire('$ContextManagerStatic');
        $Compat: ICompat = acquire('$Compat');
        $ExceptionStatic: IExceptionStatic = acquire('$ExceptionStatic');

        context: any;

        private __identifiers: IObject<Array<IListener>> = {};
        private __identifierHash: IObject<Array<string>> = {};
        private __contextObjects: IObject<any> = {};
        private __isArrayFunction: boolean = false;
        private __observedIdentifier: string;

        getContext(split: Array<string>): void {
            var join = split.join('.'),
                context = this.__contextObjects[join];

            if (isNull(this.__contextObjects[join])) {
                context = this.__contextObjects[join] = this.$ContextManagerStatic.getContext(this.context, split);
            }

            return context;
        }

        observe(absoluteIdentifier: string, observableListener: IListener): IRemoveListener {
            if (isEmpty(absoluteIdentifier)) {
                return;
            }

            var split = absoluteIdentifier.split('.'),
                key = split.pop(),
                path: string,
                context = this.context,
                hasIdentifier = this._hasIdentifier(absoluteIdentifier),
                hasObservableListener = !isNull(observableListener),
                join: string;

            if (split.length > 0) {
                join = split.join('.');
                context = this.__contextObjects[join];
                if (isNull(this.__contextObjects[join])) {
                    context = this.__contextObjects[join] = this._getImmediateContext(join);
                }
            }

            if (!isObject(context)) {
                if (hasObservableListener) {
                    return this._addObservableListener(absoluteIdentifier, observableListener);
                }

                return;
            }

            // set observedIdentifier to null
            this.__observedIdentifier = null;

            var value = this.__contextObjects[absoluteIdentifier] = context[key];

            // if observedIdentifier is not null, the primitive is already being watched
            var observedIdentifier = this.__observedIdentifier,
                isObserved = !isNull(observedIdentifier);
            if (isObserved) {
                hasIdentifier = true;
            }

            var removeCallback = noop;

            if (hasObservableListener) {
                var removeObservedCallback = noop,
                    removeAbsoluteCallback = this._addObservableListener(absoluteIdentifier, observableListener);

                if (isObserved && absoluteIdentifier !== observedIdentifier) {
                    removeObservedCallback = this._addObservableListener(observedIdentifier, observableListener);
                }

                removeCallback = () => {
                    removeAbsoluteCallback();
                    removeObservedCallback();
                };
            }

            //check if value is defined and context manager hasn't seen this identifier
            if (!hasIdentifier) {
                if (isArray(context) && key === 'length') {
                    var removeArrayObserve = this.observe(join, {
                        uid: observableListener.uid,
                        listener: (newValue: Array<any>, oldValue: Array<any>) => {
                            removeListener();
                            removeListener = this.observeArray(observableListener.uid, noop, join, newValue, oldValue);
                        }
                    });

                    var removeListener = this.observeArray(observableListener.uid, noop, join, context, null);

                    removeCallback = () => {
                        removeArrayObserve();
                        removeListener();
                    };
                } else {
                    this._define(absoluteIdentifier, context, key);
                }
            }

            return removeCallback;
        }

        observeArray(uid: string, listener: (ev: IArrayMethodInfo<any>) => void,
            absoluteIdentifier: string, array: Array<any>, oldArray: Array<any>): IRemoveListener {
            var length = arrayMethods.length,
                method: string,
                i: number,
                ContextManager = this.$ContextManagerStatic,
<<<<<<< HEAD
                $compat = this.$Compat,
                proto = $compat.proto,
                setProto = $compat.setProto;
            
            if (!isNull(oldArray)) {
=======
                Compat = this.$compat,
                proto = Compat.proto,
                setProto = Compat.setProto;

            if (isArray(oldArray)) {
>>>>>>> 903d4f21
                if (setProto) {
                    (<any>Object).setPrototypeOf(oldArray, Object.create(Array.prototype));
                } else if (proto) {
                    (<any>oldArray).__proto__ = Object.create(Array.prototype);
                } else {
                    length = arrayMethods.length;

                    for (i = 0; i < length; ++i) {
                        method = arrayMethods[i];
                        (<any>oldArray)[method] = (<any>Array.prototype)[method];
                    }
                }
            }

            if (isNull(array)) {
                return;
            }

            var observedArrayCallbacks = ContextManager.observedArrayListeners[absoluteIdentifier];

            if (isNull(observedArrayCallbacks)) {
                observedArrayCallbacks = ContextManager.observedArrayListeners[absoluteIdentifier] = {};
            }

            var arrayCallbacks = observedArrayCallbacks[uid];

            if (isNull(arrayCallbacks)) {
                arrayCallbacks = observedArrayCallbacks[uid] = [];
            }

            var index = arrayCallbacks.length,
                removeListener = () => {
                    arrayCallbacks.splice(index, 1);
                };

            arrayCallbacks.push(listener);

            if (proto) {
                var obj = Object.create(Array.prototype);

                for (i = 0; i < length; ++i) {
                    method = arrayMethods[i];
                    obj[method] = this._overwriteArrayFunction(absoluteIdentifier, method);
                }

                if (setProto) {
                    (<any>Object).setPrototypeOf(array, obj);
                } else {
                    (<any>array).__proto__ = obj;
                }

                return removeListener;
            }

            for (i = 0; i < length; ++i) {
                method = arrayMethods[i];
                ContextManager.defineProperty(array, method,
                    this._overwriteArrayFunction(absoluteIdentifier, method), false, true);
            }

            return removeListener;
        }

        dispose(): void {
            this.context = null;
            this.__identifiers = {};
            this.__identifierHash = {};
            this.__contextObjects = {};
        }

        /**
         * Gets the immediate context of identifier by splitting on '.' 
         * and observes the objects along the way.
         * 
         * @param identifier The identifier being observed.
         */
        _getImmediateContext(identifier: string): any {
            if (isNull(this.__identifiers[identifier])) {
                this.observe(identifier, null);
            }

            var split = identifier.split('.'),
                context = this.context,
                key = split.shift(),
                partialIdentifier = key;

            do {
                context = context[key];
                if (isNull(context) || split.length === 0) {
                    break;
                }

                key = split.shift();
                partialIdentifier += '.' + key;
            } while (split.length >= 0);

            return context;
        }

        /**
         * Obtains the old value and new value of a given context 
         * property on a property changed event.
         * 
         * @param split The split identifier of the property that changed.
         * @param newRootContext The new context.
         * @param oldRootContext The old context.
         */
        _getValues(split: Array<string>, newRootContext: any, oldRootContext: any): { newValue: any; oldValue: any; } {
            var length = split.length,
                property: string,
                doNew = true,
                doOld = true;

            while (split.length > 1) {
                property = split.shift();
                if (doNew) {
                    newRootContext = newRootContext[property];
                    if (isNull(newRootContext)) {
                        doNew = false;
                    }
                }
                if (doOld) {
                    oldRootContext = oldRootContext[property];
                    if (isNull(oldRootContext)) {
                        doOld = false;
                    }
                }

                if (!(doNew || doOld)) {
                    return null;
                }
            }

            property = split[0];

            var newValue: any,
                oldValue: any;

            if (!isNull(newRootContext)) {
                newValue = newRootContext[property];
            }

            if (!isNull(oldRootContext)) {
                oldValue = oldRootContext[property];
            }

            return {
                newValue: newValue,
                oldValue: oldValue
            };
        }

        /**
         * Notifies all child properties being observed that a parent property 
         * has changed.
         * 
         * @param identifier The identifier for the property that changed.
         * @param newValue The new value of the property.
         * @param oldValue The old value of the property.
         */
        _notifyChildProperties(identifier: string, newValue: any, oldValue: any): void {
            var mappings = this.__identifierHash[identifier];

            if (isNull(mappings)) {
                return;
            }

            var length = mappings.length,
                binding: string,
                property: string,
                parentProperty: string,
                split: Array<string>,
                values: IObject<any> = {},
                value: any,
                key: string,
                start = identifier.length + 1,
                newParent: any,
                oldParent: any,
                newChild: any,
                oldChild: any;

            if (length === 0) {
                this.__identifierHash[identifier] = null;
                delete this.__identifierHash[identifier];
                return;
            }

            for (var i = 0; i < length; ++i) {
                binding = mappings[i];
                property = binding.slice(start);
                split = property.split('.');
                key = split.pop();
                parentProperty = split.join('.');

                if (isEmpty(parentProperty)) {
                    newParent = newValue;
                    oldParent = oldValue;
                    newChild = isNull(newParent) ? newParent : newParent[key];
                    oldChild = isNull(oldParent) ? oldParent : oldParent[key];
                } else {
                    value = values[parentProperty];

                    if (isNull(value)) {
                        value = values[parentProperty] = this._getValues(split, newValue, oldValue);

                        if (isNull(value)) {
                            this._execute(binding, null, null);
                            continue;
                        }
                    }

                    newParent = value.newValue;
                    oldParent = value.oldValue;
                    newChild = isNull(newParent) ? null : newParent[key];
                    oldChild = isNull(oldParent) ? null : oldParent[key];
                }

                values[property] = {
                    newValue: newChild,
                    oldValue: oldChild
                };

                if (!(isNull(newParent) || isUndefined(newChild))) {
                    this._define(binding, newParent, key);
                }

                this._execute(binding, newChild, oldChild);
            }

            values = null;
        }

        /**
         * Adds a listener to be fired for a particular identifier.
         * 
         * @param absoluteIdentifier The identifier being observed.
         * @param observableListener The function and associated uid to be fired 
         * for this identifier.
         */
        _addObservableListener(absoluteIdentifier: string,
            observableListener: IListener): IRemoveListener {
            var uid = observableListener.uid,
                contextManagerCallback = this._removeCallback.bind(this),
                ContextManager = this.$ContextManagerStatic;

            this.__add(absoluteIdentifier, observableListener);

            ContextManager.pushRemoveListener(absoluteIdentifier, uid, contextManagerCallback);

            return () => {
                ContextManager.removeIdentifier([uid], absoluteIdentifier);
                contextManagerCallback(absoluteIdentifier, uid);
            };
        }

        /**
         * Observes a property on a given context specified by an identifier.
         * 
         * @param identifier The full identifier path for the property being observed.
         * @param immediateContext The object whose property will be observed.
         * @param key The property key for the value on the immediateContext that's 
         * being observed.
         */
        _define(identifier: string, immediateContext: any, key: string): void {
            var value = immediateContext[key];

            if (isObject(value)) {
                this.__defineObject(identifier, immediateContext, key);
            } else {
                this.__definePrimitive(identifier, immediateContext, key);
            }
        }

        /**
         * Intercepts an array function for observation.
         * 
         * @param absoluteIdentifier The full identifier path for the observed array.
         * @param method The array method being called.
         */
        _overwriteArrayFunction(absoluteIdentifier: string, method: string): (...args: any[]) => any {
            var callbackObjects = this.$ContextManagerStatic.observedArrayListeners[absoluteIdentifier],
                _this = this;

            // We can't use a fat-arrow function here because we need the array context.
            return function observedArrayFn(...args: any[]) {
                var oldArray = this.slice(0),
                    returnValue: any;

                if (method.indexOf('shift') !== -1) {
                    _this.__isArrayFunction = true;
                    returnValue = (<any>Array.prototype)[method].apply(this, args);
                    _this.__isArrayFunction = false;
                    _this._notifyChildProperties(absoluteIdentifier, this, oldArray);
                } else {
                    returnValue = (<any>Array.prototype)[method].apply(this, args);
                }

                var keys = Object.keys(callbackObjects),
                    length = keys.length,
                    callbacks: Array<(ev: IArrayMethodInfo<any>) => void>, 
                    jLength: number;

                if (oldArray.length !== this.length && method.indexOf('shift') === -1) {
                    _this._execute(absoluteIdentifier + '.length', this.length, oldArray.length);
                }

                for (var i = 0; i < length; ++i) {
                    callbacks = callbackObjects[keys[i]];
                    jLength = callbacks.length;

                    for (var j = 0; j < jLength; ++j) {
                        callbacks[j]({
                            method: method,
                            returnValue: returnValue,
                            oldArray: oldArray,
                            newArray: this,
                            arguments: args
                        });
                    }
                }

                return returnValue;
            };
        }

        /**
         * Removes listener callbacks based on control uid.
         * 
         * @param identifier The identifier attached to the callbacks.
         * @param uid The uid to remove the callback from.
         */
        _removeCallback(identifier: string, uid: string): void {
            var callbacks = this.__identifiers[identifier];
            if (isNull(callbacks)) {
                return;
            }

            // filter out callback objects that have matching uids
            var length = callbacks.length - 1,
                callback: IListener;

            for (var i = length; i >= 0; --i) {
                callback = callbacks[i];
                if (callback.uid === uid) {
                    callbacks.splice(i, 1);
                }
            }

            if (isEmpty(this.__identifiers[identifier])) {
                this.__identifierHash[identifier] = null;
                delete this.__identifierHash[identifier];
                this.__contextObjects[identifier] = null;
                delete this.__contextObjects[identifier];
            }
        }

        /**
         * Checks if the specified identifier is already being 
         * observed in this context.
         * 
         * @param identifier The identifier being observed.
         */
        _hasIdentifier(identifier: string): boolean {
            return !isEmpty(this.__identifiers[identifier]);
        }

        /**
         * Executes the listeners for the specified identifier on 
         * this context.
         * 
         * @param identifier The identifier attached to the callbacks.
         * @param value The new value on this context specified by 
         * the identifier.
         * @param oldValue The old value on this context specified by 
         * the identifier.
         */
        _execute(identifier: string, value: any, oldValue: any): void {
            var observableListeners = this.__identifiers[identifier];

            this.__contextObjects[identifier] = value;

            if (isUndefined(value)) {
                delete this.__contextObjects[identifier];
            }

            if (isNull(observableListeners)) {
                return;
            }

            for (var i = 0; i < observableListeners.length; ++i) {
                observableListeners[i].listener(value, oldValue);
            }
        }

        private __defineObject(identifier: string, immediateContext: any, key: string): void {
            var value = immediateContext[key];

            Object.defineProperty(immediateContext, key, {
                configurable: true,
                enumerable: true,
                get: () => {
                    this.__observedIdentifier = identifier;
                    return value;
                },
                set: (newValue) => {
                    if (value === newValue) {
                        return;
                    }

                    var oldValue = value;
                    value = newValue;

                    if (this.__isArrayFunction) {
                        return;
                    }
                    
                    var hash = this.__identifierHash[identifier],
                        childPropertiesLength = isArray(hash) ? hash.length : 0;

                    this._execute(identifier, value, oldValue);
                    if (childPropertiesLength > 0) {
                        this._notifyChildProperties(identifier, value, oldValue);
                    }

                    if (!isObject(value)) {
                        this.__definePrimitive(identifier, immediateContext, key);
                    }
                }
            });
        }
        private __definePrimitive(identifier: string, immediateContext: any, key: string): void {
            var value = immediateContext[key],
                isDefined = !isNull(value);

            if (isArray(immediateContext) && key === 'length') {
                return;
            }

            Object.defineProperty(immediateContext, key, {
                configurable: true,
                enumerable: true,
                get: () => {
                    this.__observedIdentifier = identifier;
                    return value;
                },
                set: (newValue) => {
                    if (value === newValue) {
                        return;
                    }
                    var oldValue = value;
                    value = newValue;

                    if (this.__isArrayFunction && isArray(immediateContext)) {
                        return;
                    }

                    if (isObject(value)) {
                        var childPropertiesLength = this.__identifierHash[identifier].length;
                        this._execute(identifier, newValue, oldValue);
                        this.__defineObject(identifier, immediateContext, key);
                        if (childPropertiesLength > 0) {
                            this._notifyChildProperties(identifier, newValue, oldValue);
                        }
                    } else if (isDefined) {
                        this._execute(identifier, newValue, oldValue);
                    } else {
                        this._execute(identifier, newValue, oldValue);
                        this.__definePrimitive(identifier, immediateContext, key);
                        isDefined = true;
                    }
                }
            });
        }
        private __add(identifier: string, observableListener: IListener): void {
            var callbacks = this.__identifiers[identifier];

            if (isNull(callbacks)) {
                callbacks = this.__identifiers[identifier] = [];
            }

            callbacks.push(observableListener);

            if (isNull(this.__identifierHash[identifier])) {
                this.__addHashValues(identifier);
            }
        }
        private __addHashValues(identifier: string) {
            var split = identifier.split('.'),
                ident = '',
                hashValue: Array<string>;

            ident = split.shift();
            hashValue = this.__identifierHash[ident];

            if (isNull(hashValue)) {
                hashValue = this.__identifierHash[ident] = [];
                if (split.length === 0) {
                    return;
                }
            }

            hashValue.push(identifier);

            while (split.length > 0) {
                ident += '.' + split.shift();
                hashValue = this.__identifierHash[ident];

                if (isNull(hashValue)) {
                    hashValue = this.__identifierHash[ident] = [];
                }
                if (ident !== identifier) {
                    hashValue.push(identifier);
                }
            }
        }
    }

    /**
     * The Type for referencing the '$ContextManagerStatic' injectable as a dependency.
     */
    export function IContextManagerStatic(): IContextManagerStatic {
        return ContextManager;
    }

    register.injectable('$ContextManagerStatic', IContextManagerStatic, null, register.STATIC);

    /**
     * The external interface for the '$ContextManagerStatic' injectable.
     */
    export interface IContextManagerStatic {
        /**
         * A set of functions to be fired when a particular observed array is mutated.
         * 
         * @static
         */
        observedArrayListeners: IObject<IObject<Array<(ev: IArrayMethodInfo<any>) => void>>>;

        /**
         * Gets the ContextManager associated to the given control. If no 
         * ContextManager exists, one is created for that control.
         * 
         * @static
         * @param control The control on which to locate the ContextManager
         */
        getManager(control: IControl): IContextManager;
        getManager(control: any): IContextManager;

        /**
         * Removes all the listeners for a given control's uid.
         * 
         * @static
         * @param control The control whose manager is being disposed.
         * @param persist Whether or not the control's context needs to 
         * be persisted post-disposal or can be set to null.
         */
        dispose(control: IControl, persist?: boolean): void;

        /**
         * Removes all listeners for an Array associated with a given uid.
         * 
         * @static
         * @param absoluteIdentifier The identifier used to locate the array.
         * @param uid The uid used to search for listeners.
         */
        removeArrayListeners(absoluteIdentifier: string, uid: string): void;

        /**
         * Safely retrieves the local context given a root context and an Array of
         * property strings.
         * 
         * @static
         * @param rootContext The root object in which to find a local context.
         * @param split The string array containing properties used to index into
         * the rootContext.
         */
        getContext(rootContext: any, split: Array<string>): void;

        /**
         * Defines an object property with the associated value. Useful for unobserving objects.
         * 
         * @static
         * @param obj The object on which to define the property.
         * @param key The property key.
         * @param value The value used to define the property.
         * @param enumerable Whether or not the property should be enumerable (able to be iterated 
         * over in a loop)
         * @param configurable Whether or not the property is able to be reconfigured.
         */
        defineProperty(obj: any, key: string, value: any, enumerable?: boolean, configurable?: boolean): void;

        /**
         * Defines an object property as a getter with the associated value. Useful for unobserving objects.
         * 
         * @static
         * @param obj The object on which to define the property.
         * @param key The property key.
         * @param value The value used to define the property.
         * @param enumerable Whether or not the property should be enumerable (able to be iterated 
         * over in a loop)
         * @param configurable Whether or not the property is able to be reconfigured.
         */
        defineGetter(obj: any, key: string, value: any, enumerable?: boolean, configurable?: boolean): void;

        /**
         * Pushes the function for removing an observed property upon adding the property.
         * 
         * @static
         * @param identifer The identifier for which the remove listener is being pushed.
         * @param uid The uid of the control observing the identifier.
         * @param listener The function for removing the observed property.
         */
        pushRemoveListener(identifier: string, uid: string, listener: IRemoveListener): void;

        /**
         * Removes a specified identifier from being observed for a given set of control uids.
         * 
         * @static
         * @param uids The set of uids for which to remove the specified identifier.
         * @param identifier The identifier to stop observing.
         */
        removeIdentifier(uids: Array<string>, identifier: string): void;

        /**
         * Ensures that an identifier path will exist on a given control. Will create
         * objects/arrays if necessary.
         *
         * @static
         * @param control The control on which to create the context.
         * @param identifier The period-delimited identifier string used to create
         * the context path.
         */
        createContext(control: ui.ITemplateControl, identifier: string): any;
    }

    /**
     * Describes an object that manages observing properties on any object.
     */
    export interface IContextManager {
        /**
         * The context to be managed.
         */
        context: any;

        /**
         * Safely retrieves the local context for this ContextManager given an Array of
         * property strings.
         * 
         * @param split The string array containing properties used to index into
         * the context.
         */
        getContext(split: Array<string>): any;

        /**
         * Given a period-delimited identifier, observes an object and calls the given listener when the 
         * object changes.
         * 
         * @param absoluteIdentifier The period-delimited identifier noting the property to be observed.
         * @param observableListener An object implmenting IObservableListener. The listener will be 
         * notified of object changes.
         */
        observe(identifier: string, observableListener: IListener): IRemoveListener;

        /**
         * Observes an array and calls the listener when certain functions are called on 
         * that array. The watched functions are push, pop, shift, splice, unshift, sort, 
         * and reverse.
         * 
         * @param uid The uid of the object observing the array.
         * @param listener The callback for when an observed Array function has been called.
         * @param absoluteIdentifier The identifier from the root context used to find the array.
         * @param array The array to be observed.
         * @param oldArray The old array to stop observing.
         */
        observeArray(uid: string, listener: (ev: IArrayMethodInfo<any>) => void,
            absoluteIdentifier: string, array: Array<any>, oldArray: Array<any>): IRemoveListener;

        /**
         * Disposes the memory for an IContextManager.
         */
        dispose(): void;
    }

    /**
     * An object specifying a listener callback function and a unique id to use to manage the
     * listener.
     */
    export interface IListener {
        /**
         * A listener method called when the object it is observing is changed.
         * 
         * @param value The new value of the object.
         * @param oldValue The previous value of the object.
         */
        listener(value: any, oldValue: any): void;

        /**
         * A unique id used to manage the listener.
         */
        uid: string;
    }

    /**
     * An object for Array method info. Takes a 
     * generic type to denote the type of array it uses.
     */
    export interface IArrayMethodInfo<T> {
        /**
         * The method name that was called. Possible values are:
         * 'push', 'pop', 'reverse', 'shift', 'sort', 'splice', 
         * and 'unshift'
         */
        method: string;

        /**
         * The value returned from the called function.
         */
        returnValue: any;

        /**
         * The previous value of the array.
         */
        oldArray: Array<T>;

        /**
         * The new value of the array.
         */
        newArray: Array<T>;

        /**
         * The arguments passed into the array function.
         */
        arguments: Array<any>;
    }
}
<|MERGE_RESOLUTION|>--- conflicted
+++ resolved
@@ -377,19 +377,11 @@
                 method: string,
                 i: number,
                 ContextManager = this.$ContextManagerStatic,
-<<<<<<< HEAD
                 $compat = this.$Compat,
                 proto = $compat.proto,
                 setProto = $compat.setProto;
             
-            if (!isNull(oldArray)) {
-=======
-                Compat = this.$compat,
-                proto = Compat.proto,
-                setProto = Compat.setProto;
-
             if (isArray(oldArray)) {
->>>>>>> 903d4f21
                 if (setProto) {
                     (<any>Object).setPrototypeOf(oldArray, Object.create(Array.prototype));
                 } else if (proto) {
@@ -805,7 +797,7 @@
                     if (this.__isArrayFunction) {
                         return;
                     }
-                    
+
                     var hash = this.__identifierHash[identifier],
                         childPropertiesLength = isArray(hash) ? hash.length : 0;
 
@@ -916,7 +908,7 @@
 
     register.injectable('$ContextManagerStatic', IContextManagerStatic, null, register.STATIC);
 
-    /**
+        /**
      * The external interface for the '$ContextManagerStatic' injectable.
      */
     export interface IContextManagerStatic {
