module plat.processing {
    /**
     * @name NodeManager
     * @memberof plat.processing
     * @kind class
     * 
     * @implements {plat.processing.INodeManager}
     * 
     * @description
     * Responsible for data binding a data context to a Node.
     */
    export class NodeManager implements INodeManager {
        /**
         * @name $ContextManagerStatic
         * @memberof plat.processing.NodeManager
         * @kind property
         * @access public
         * @static
         * 
         * @type {plat.observable.IContextManagerStatic}
         * 
         * @description
         * Reference to the {@link plat.observable.IContextManagerStatic|IContextManagerStatic} injectable.
         */
        static $ContextManagerStatic: observable.IContextManagerStatic;
        /**
         * @name $Parser
         * @memberof plat.processing.NodeManager
         * @kind property
         * @access public
         * @static
         * 
         * @type {plat.expressions.IParser}
         * 
         * @description
         * Reference to the {@link plat.expressions.IParser|IParser} injectable.
         */
        static $Parser: expressions.IParser;
        /**
         * @name $TemplateControlFactory
         * @memberof plat.processing.NodeManager
         * @kind property
         * @access public
         * @static
         * 
         * @type {plat.ui.ITemplateControlFactory}
         * 
         * @description
         * Reference to the {@link plat.ui.ITemplateControlFactory|ITemplateControlFactory} injectable.
         */
        static $TemplateControlFactory: ui.ITemplateControlFactory;

        /**
         * @name hasMarkup
         * @memberof plat.processing.NodeManager
         * @kind function
         * @access public
         * @static
         * 
         * @description
         * Determines if a string has the markup notation.
         * 
         * @param {string} text The text string in which to search for markup.
         * 
         * @returns {boolean} Indicates whether or not there is markup.
         */
        static hasMarkup(text: string): boolean {
            return NodeManager._markupRegex.test(text);
        }

        /**
         * @name findMarkup
         * @memberof plat.processing.NodeManager
         * @kind function
         * @access public
         * @static
         * 
         * @description
         * Given a string, finds markup in the string and creates an array of 
         * {@link plat.expressions.IParsedExpression|IParsedExpression}.
         * 
         * @param {string} text The text string in which to search for markup.
         * 
         * @returns {Array<plat.expressions.IParsedExpression>} An array of parsed expressions that 
         * composes the output given a proper context.
         */
        static findMarkup(text: string): Array<expressions.IParsedExpression> {
            var start: number,
                end: number,
                parsedExpressions: Array<expressions.IParsedExpression> = [],
                wrapExpression = NodeManager._wrapExpression,
                substring: string,
                expression: expressions.IParsedExpression,
                $parser = NodeManager.$Parser;

            text = text.replace(NodeManager._newLineRegex, '');

            while ((start = text.indexOf(__startSymbol)) !== -1 && (end = text.indexOf(__endSymbol)) !== -1) {
                if (start !== 0) {
                    parsedExpressions.push(wrapExpression(text.slice(0, start)));
                }

                // incremement with while loop instead of just += 2 for nested object literal case.
                while (text[++end] === '}') { }

                substring = text.slice(start + 2, end - 2);

                // check for one-time databinding
                if (substring[0] === '=') {
                    expression = $parser.parse(substring.slice(1).trim());
                    expression.oneTime = true;
                    parsedExpressions.push(expression);
                } else {
                    parsedExpressions.push($parser.parse(substring.trim()));
                }

                text = text.slice(end);
            }

            if (start > -1 && end >= 0) {
                parsedExpressions.push(wrapExpression(text.slice(end)));
            } else if (text !== '') {
                parsedExpressions.push(wrapExpression(text));
            }

            return parsedExpressions;
        }

        /**
         * @name build
         * @memberof plat.processing.NodeManager
         * @kind function
         * @access public
         * @static
         * 
         * @description
         * Takes in a control with a data context and an array of {@link plat.expressions.IParsedExpression|IParsedExpression} 
         * and outputs a string of the evaluated expressions.
         * 
         * @param {Array<plat.expressions.IParsedExpression>} expressions The composition array to evaluate.
         * @param {plat.ui.ITemplateControl} control? The {@link plat.ui.ITemplateControl|ITemplateControl} used to parse 
         * the expressions.
         * 
         * @returns {string} The output text with all markup bound.
         */
        static build(expressions: Array<expressions.IParsedExpression>, control?: ui.ITemplateControl): string {
            var text = '',
                length = expressions.length,
                resources = {},
                expression: expressions.IParsedExpression,
                value: any,
                evaluateExpression = NodeManager.$TemplateControlFactory.evaluateExpression;

            for (var i = 0; i < length; ++i) {
                expression = expressions[i];

                value = evaluateExpression(expression, control, resources);

                if (isObject(value)) {
                    try {
                        text += JSON.stringify(value, null, 4);
                    } catch (e) {
                        if (!isNull(e.description)) {
                            e.description = 'Cannot stringify object: ' + e.description;
                        }
                        e.message = 'Cannot stringify object: ' + e.message;

                        var $exception: IExceptionStatic = acquire(__ExceptionStatic);
                        $exception.warn(e, $exception.PARSE);
                    }
                } else if (!isNull(value)) {
                    text += value;
                }

                if (expression.oneTime && !isUndefined(value)) {
                    expressions[i] = NodeManager._wrapExpression(value);
                }
            }

            return text;
        }

        /**
         * @name observeExpressions
         * @memberof plat.processing.NodeManager
         * @kind function
         * @access public
         * @static
         * 
         * @description
         * Registers a listener to be notified of a change in any associated identifier.
         * 
         * @param {Array<plat.expressions.IParsedExpression>} expressions An Array of 
         * {@link plat.expressions.IParsedExpression|IParsedExpressions} to observe.
         * @param {plat.ui.ITemplateControl} control The {@link plat.ui.ITemplateControl|ITemplateControl} associated 
         * to the identifiers.
         * @param {(...args: Array<any>) => void} listener The listener to call when any identifier property changes.
         * 
         * @returns {void}
         */
        static observeExpressions(expressions: Array<expressions.IParsedExpression>, control: ui.ITemplateControl,
            listener: (...args: Array<any>) => void): void {
            var uniqueIdentiifers = NodeManager.__findUniqueIdentifiers(expressions),
                identifiers = uniqueIdentiifers.identifiers,
                oneTimeIdentifiers = uniqueIdentiifers.oneTimeIdentifiers,
                oneTimeIdentifier: string,
                observableCallback = {
                    listener: listener,
                    uid: control.uid
                },
                observationDetails: IObservationDetails,
                manager: observable.IContextManager,
                absoluteIdentifier: string,
                stopObserving: IRemoveListener,
                stopListening: IRemoveListener;

            while (identifiers.length > 0) {
                observationDetails = NodeManager.__getObservationDetails(identifiers.pop(), control);
                manager = observationDetails.manager;
                if (!isNull(manager)) {
                    manager.observe(observationDetails.absoluteIdentifier, observableCallback);
                }
            }

            while (oneTimeIdentifiers.length > 0) {
                oneTimeIdentifier = oneTimeIdentifiers.pop();
                observationDetails = NodeManager.__getObservationDetails(oneTimeIdentifier, control);
                manager = observationDetails.manager;
                if (!(isNull(manager) || observationDetails.isDefined)) {
                    absoluteIdentifier = observationDetails.absoluteIdentifier;
                    stopObserving = manager.observe(absoluteIdentifier, observableCallback);
                    stopListening = manager.observe(absoluteIdentifier, {
                        uid: control.uid,
                        listener: () => {
                            stopObserving();
                            stopListening();
                        }
                    });
                }
            }
        }

        /**
         * @name _markupRegex
         * @memberof plat.processing.NodeManager
         * @kind property
         * @access protected
         * @static
         * 
         * @type {RegExp}
         * 
         * @description
         * A regular expression for finding markup
         */
<<<<<<< HEAD
        protected static _markupRegex: RegExp;
        
=======
        static _markupRegex: RegExp;

>>>>>>> c26716d3
        /**
         * @name _newLineRegex
         * @memberof plat.processing.NodeManager
         * @kind property
         * @access protected
         * @static
         * 
         * @type {RegExp}
         * 
         * @description
         * A regular expression for finding newline characters.
         */
<<<<<<< HEAD
        protected static _newLineRegex: RegExp;
        
=======
        static _newLineRegex: RegExp;

>>>>>>> c26716d3
        /**
         * @name _wrapExpression
         * @memberof plat.processing.NodeManager
         * @kind function
         * @access protected
         * @static
         * 
         * @description
         * Wraps constant text as a static {@link plat.expressions.IParsedExpression|IParsedExpression}.
         * 
         * @param text The text to wrap into a static expression.
         * 
         * @returns {plat.expressions.IParsedExpression} The wrapped, static expression.
         */
        protected static _wrapExpression(text: string): expressions.IParsedExpression {
            return {
                evaluate: () => text,
                identifiers: [],
                aliases: [],
                expression: text
            };
        }

        /**
         * @name __findUniqueIdentifiers
         * @memberof plat.processing.NodeManager
         * @kind function
         * @access private
         * @static
         * 
         * @description
         * Given an {@link plat.expressions.IParsedExpression|IParsedExpression} array, creates an array of unique identifers 
         * to use with binding. This allows us to avoid creating multiple listeners for the identifier and node.
         * 
         * @param {Array<plat.expressions.IParsedExpression>} expressions An array of parsed expressions to search for identifiers.
         * 
         * @returns {plat.processing.IUniqueIdentifiers} An object containing both an array of unique identifiers for 
         * one way binding as well as an array of unique identifiers for one time binding.
         */
        private static __findUniqueIdentifiers(expressions: Array<expressions.IParsedExpression>): IUniqueIdentifiers {
            var length = expressions.length,
                expression: expressions.IParsedExpression;

            if (length === 1) {
                expression = expressions[0];
                if (expression.oneTime) {
                    return {
                        identifiers: [],
                        oneTimeIdentifiers: expression.identifiers.slice(0)
                    };
                }

                return {
                    identifiers: expression.identifiers.slice(0),
                    oneTimeIdentifiers: []
                };
            }

            var uniqueIdentifierObject: IObject<boolean> = {},
                oneTimeIdentifierObject: IObject<boolean> = {},
                uniqueIdentifiers: Array<string> = [],
                oneTimeIdentifiers: Array<string> = [],
                identifiers: Array<string>,
                identifier: string,
                j: number,
                jLength: number,
                oneTime: boolean;

            for (var i = 0; i < length; ++i) {
                expression = expressions[i];
                oneTime = expression.oneTime;
                identifiers = expression.identifiers;
                jLength = identifiers.length;

                for (j = 0; j < jLength; ++j) {
                    identifier = identifiers[j];
                    if (oneTime) {
                        if (uniqueIdentifierObject[identifier] === true) {
                            continue;
                        }

                        if (!oneTimeIdentifierObject[identifier]) {
                            oneTimeIdentifierObject[identifier] = true;
                            oneTimeIdentifiers.push(identifier);
                        }
                    } else {
                        if (!uniqueIdentifierObject[identifier]) {
                            uniqueIdentifierObject[identifier] = true;
                            uniqueIdentifiers.push(identifier);
                        }

                        if (oneTimeIdentifierObject[identifier] === true) {
                            oneTimeIdentifierObject[identifier] = false;
                            oneTimeIdentifiers.splice(oneTimeIdentifiers.indexOf(identifier), 1);
                        }
                    }
                }
            }

            return {
                identifiers: uniqueIdentifiers,
                oneTimeIdentifiers: oneTimeIdentifiers
            };
        }

        /**
         * @name __getObservationDetails
         * @memberof plat.processing.NodeManager
         * @kind function
         * @access private
         * @static
         * 
         * @description
         * Takes in an identifier and returns an object containing both its converted absolute path and the 
         * {@link plat.observable.ContextManager|ContextManager} needed to observe it.
         * 
         * @param {string} identifier The identifier looking to be observed.
         * @param {plat.ui.ITemplateControl} control The {@link plat.ui.ITemplateControl|ITemplateControl} associated 
         * to the identifiers.
         * 
         * @returns {plat.processing.IObservationDetails} An object containing information needed for observing a the given 
         * identifier.
         */
        private static __getObservationDetails(identifier: string, control: ui.ITemplateControl): IObservationDetails {
            var $contextManager = NodeManager.$ContextManagerStatic,
                manager: observable.IContextManager,
                split = identifier.split('.'),
                absoluteIdentifier = '',
                isDefined = false;

            if (identifier[0] === '@') {
                // we found an alias
                var resourceObj: { resource: ui.IResource; control: ui.ITemplateControl; },
                    resources: IObject<{
                        resource: ui.IResource;
                        control: ui.ITemplateControl;
                    }> = {},
                    alias = split.shift().slice(1);

                if (split.length > 0) {
                    absoluteIdentifier = '.' + split.join('.');
                }

                resourceObj = resources[alias];

                if (isNull(resourceObj)) {
                    resourceObj = resources[alias] = control.findResource(alias);
                }

                if (!isNull(resourceObj) && !isNull(resourceObj.resource) && resourceObj.resource.type === __OBSERVABLE_RESOURCE) {
                    manager = $contextManager.getManager(resources[alias].control);
                    absoluteIdentifier = 'resources.' + alias + '.value' + absoluteIdentifier;
                }
            } else {
                // look on the control.context
                isDefined = !isUndefined($contextManager.getContext(control.context, split));

                if (isDefined || isUndefined($contextManager.getContext(control, split))) {
                    manager = $contextManager.getManager(Control.getRootControl(control));
                    absoluteIdentifier = control.absoluteContextPath + '.' + identifier;
                } else {
                    manager = null;
                }
            }

            return {
                absoluteIdentifier: absoluteIdentifier,
                manager: manager,
                isDefined: isDefined
            };
        }

        /**
         * @name type
         * @memberof plat.processing.NodeManager
         * @kind property
         * @access public
         * 
         * @type {string}
         * 
         * @description
         * The type of {@link plat.processing.INodeManager|INodeManager}.
         */
        type: string;
        /**
         * @name nodeMap
         * @memberof plat.processing.NodeManager
         * @kind property
         * @access public
         * 
         * @type {plat.processing.INodeMap}
         * 
         * @description
         * The {@link plat.processing.INodeMap|INodeMap} for this {@link plat.processing.INodeManager|INodeManager}. 
         * Contains the compiled Node.
         */
        nodeMap: INodeMap;
        /**
         * @name parent
         * @memberof plat.processing.NodeManager
         * @kind property
         * @access public
         * 
         * @type {plat.processing.IElementManager}
         * 
         * @description
         * The parent {@link plat.processing.IElementManager|IElementManager}.
         */
        parent: IElementManager;
        /**
         * @name isClone
         * @memberof plat.processing.NodeManager
         * @kind property
         * @access public
         * 
         * @type {boolean}
         * 
         * @description
         * Whether or not this {@link plat.processing.INodeManager|INodeManager} is a clone.
         */
        isClone = false;

        /**
         * @name initialize
         * @memberof plat.processing.NodeManager
         * @kind function
         * @access public
         * 
         * @description
         * Initializes the manager's properties.
         * 
         * @param {plat.processing.INodeMap} nodeMap The mapping associated with this manager. We have to use an 
         * Used to treat all {@link plat.processing.INodeManager|INodeManagers} the same.
         * @param {plat.processing.IElementManager} parent The parent {@link plat.processing.IElementManager|IElementManager}.
         * 
         * @returns {void}
         */
        initialize(nodeMap: INodeMap, parent: IElementManager): void {
            this.nodeMap = nodeMap;
            this.parent = parent;

            if (!isNull(parent)) {
                this.isClone = parent.isClone;
                parent.children.push(this);
            }
        }

        /**
         * @name getParentControl
         * @memberof plat.processing.NodeManager
         * @kind function
         * @access public
         * 
         * @description
         * Retrieves the parent control associated with the parent manager.
         * 
         * @returns {plat.ui.ITemplateControl} The parent {@link plat.ui.ITemplateControl|ITemplateControl}.
         */
        getParentControl(): ui.ITemplateControl {
            var parent = this.parent,
                control: ui.ITemplateControl;

            while (isNull(control)) {
                if (isNull(parent)) {
                    break;
                }

                control = parent.getUiControl();
                parent = parent.parent;
            }

            return control;
        }

        /**
         * @name clone
         * @memberof plat.processing.NodeManager
         * @kind function
         * @access public
         * 
         * @description
         * Clones this {@link plat.processing.INodeManager|INodeManager} with the new node.
         * 
         * @param {Node} newNode The new node associated with the new manager.
         * @param {plat.processing.IElementManager} parentManager The parent 
         * {@link plat.processing.IElementManager|IElementManager} for the clone.
         * 
         * @returns {number} The number of nodes to advance while node traversal is in progress.
         */
        clone(newNode: Node, parentManager: IElementManager): number {
            return 1;
        }

        /**
         * @name bind
         * @memberof plat.processing.NodeManager
         * @kind function
         * @access public
         * 
         * @description
         * The function used for data-binding a data context to the DOM.
         * 
         * @returns {void}
         */
        bind(): void { }
    }

    /**
     * The Type for referencing the '$NodeManagerStatic' injectable as a dependency.
     */
    export function INodeManagerStatic(
        $Regex?: expressions.IRegex,
        $ContextManagerStatic?: observable.IContextManagerStatic,
        $Parser?: expressions.IParser,
        $TemplateControlFactory?: ui.ITemplateControlFactory): INodeManagerStatic {
<<<<<<< HEAD
            // NOTE: This is not advised by TypeScript, but we want to do this.
            (<any>NodeManager)._markupRegex = $Regex.markupRegex;
            (<any>NodeManager)._newLineRegex = $Regex.newLineRegex;

            NodeManager.$ContextManagerStatic = $ContextManagerStatic;
            NodeManager.$Parser = $Parser;
            NodeManager.$TemplateControlFactory = $TemplateControlFactory;
            return NodeManager;
=======
        NodeManager._markupRegex = $Regex.markupRegex;
        NodeManager._newLineRegex = $Regex.newLineRegex;
        NodeManager.$ContextManagerStatic = $ContextManagerStatic;
        NodeManager.$Parser = $Parser;
        NodeManager.$TemplateControlFactory = $TemplateControlFactory;
        return NodeManager;
>>>>>>> c26716d3
    }

    register.injectable(__NodeManagerStatic, INodeManagerStatic, [
        __Regex,
        __ContextManagerStatic,
        __Parser,
        __TemplateControlFactory
    ], __STATIC);

    /**
     * @name INodeManagerStatic
     * @memberof plat.processing
     * @kind interface
     * 
     * @description
     * Performs essential Node management and binding functions. 
     */
    export interface INodeManagerStatic {
        /**
         * @name hasMarkup
         * @memberof plat.processing.INodeManagerStatic
         * @kind function
         * @access public
         * @static
         * 
         * @description
         * Determines if a string has the markup notation.
         * 
         * @param {string} text The text string in which to search for markup.
         * 
         * @returns {boolean} Indicates whether or not there is markup.
         */
        hasMarkup(text: string): boolean;

        /**
         * @name findMarkup
         * @memberof plat.processing.NodeManager
         * @kind function
         * @access public
         * @static
         * 
         * @description
         * Given a string, finds markup in the string and creates an array of 
         * {@link plat.expressions.IParsedExpression|IParsedExpression}.
         * 
         * @param {string} text The text string in which to search for markup.
         * 
         * @returns {Array<plat.expressions.IParsedExpression>} An array of parsed expressions that 
         * composes the output given a proper context.
         */
        findMarkup(text: string): Array<expressions.IParsedExpression>;

        /**
         * @name build
         * @memberof plat.processing.NodeManager
         * @kind function
         * @access public
         * @static
         * 
         * @description
         * Takes in a control with a data context and an array of {@link plat.expressions.IParsedExpression|IParsedExpression} 
         * and outputs a string of the evaluated expressions.
         * 
         * @param {Array<plat.expressions.IParsedExpression>} expressions The composition array to evaluate.
         * @param {plat.ui.ITemplateControl} control? The {@link plat.ui.ITemplateControl|ITemplateControl} used to parse 
         * the expressions.
         * 
         * @returns {string} The output text with all markup bound.
         */
        build(expressions: Array<expressions.IParsedExpression>, control?: ui.ITemplateControl): string;

        /**
         * @name observeExpressions
         * @memberof plat.processing.NodeManager
         * @kind function
         * @access public
         * @static
         * 
         * @description
         * Registers a listener to be notified of a change in any associated identifier.
         * 
         * @param {Array<plat.expressions.IParsedExpression>} expressions An Array of 
         * {@link plat.expressions.IParsedExpression|IParsedExpressions} to observe.
         * @param {plat.ui.ITemplateControl} control The {@link plat.ui.ITemplateControl|ITemplateControl} associated 
         * to the identifiers.
         * @param {(...args: Array<any>) => void} listener The listener to call when any identifier property changes.
         * 
         * @returns {void}
         */
        observeExpressions(expressions: Array<expressions.IParsedExpression>,
            control: ui.ITemplateControl, listener: (...args: Array<any>) => void): void;
    }

    /**
     * @name INodeManager
     * @memberof plat.processing
     * @kind interface
     * 
     * @description
     * Describes an object that takes a Node and provides a way to data-bind to that node.
     */
    export interface INodeManager {
        /**
         * @name type
         * @memberof plat.processing.INodeManager
         * @kind property
         * @access public
         * 
         * @type {string}
         * 
         * @description
         * The type of {@link plat.processing.INodeManager|INodeManager}.
         */
        type: string;

        /**
         * @name nodeMap
         * @memberof plat.processing.INodeManager
         * @kind property
         * @access public
         * 
         * @type {plat.processing.INodeMap}
         * 
         * @description
         * The {@link plat.processing.INodeMap|INodeMap} for this {@link plat.processing.INodeManager|INodeManager}. 
         * Contains the compiled Node.
         */
        nodeMap?: INodeMap;

        /**
         * @name parent
         * @memberof plat.processing.INodeManager
         * @kind property
         * @access public
         * 
         * @type {plat.processing.IElementManager}
         * 
         * @description
         * The parent {@link plat.processing.IElementManager|IElementManager}.
         */
        parent?: IElementManager;

        /**
         * @name isClone
         * @memberof plat.processing.INodeManager
         * @kind property
         * @access public
         * 
         * @type {boolean}
         * 
         * @description
         * Whether or not this {@link plat.processing.INodeManager|INodeManager} is a clone.
         */
        isClone?: boolean;

        /**
         * @name initialize
         * @memberof plat.processing.INodeManager
         * @kind function
         * @access public
         * 
         * @description
         * Initializes the manager's properties.
         * 
         * @param {plat.processing.INodeMap} nodeMap The mapping associated with this manager. We have to use an 
         * Used to treat all {@link plat.processing.INodeManager|INodeManagers} the same.
         * @param {plat.processing.IElementManager} parent The parent {@link plat.processing.IElementManager|IElementManager}.
         * 
         * @returns {void}
         */
        initialize? (nodeMap: INodeMap, parent: IElementManager): void;

        /**
         * @name getParentControl
         * @memberof plat.processing.INodeManager
         * @kind function
         * @access public
         * 
         * @description
         * Retrieves the parent control associated with the parent manager.
         * 
         * @returns {plat.ui.ITemplateControl} The parent {@link plat.ui.ITemplateControl|ITemplateControl}.
         */
        getParentControl? (): ui.ITemplateControl;

        /**
         * @name clone
         * @memberof plat.processing.INodeManager
         * @kind function
         * @access public
         * 
         * @description
         * Clones this {@link plat.processing.INodeManager|INodeManager} with the new node.
         * 
         * @param {Node} newNode The new node associated with the new manager.
         * @param {plat.processing.IElementManager} parentManager The parent 
         * {@link plat.processing.IElementManager|IElementManager} for the clone.
         * 
         * @returns {number} The number of nodes to advance while node traversal is in progress.
         */
        clone? (newNode: Node, parentManager: IElementManager): number;

        /**
         * @name bind
         * @memberof plat.processing.INodeManager
         * @kind function
         * @access public
         * 
         * @description
         * The function used for data-binding a data context to the DOM.
         * 
         * @returns {void}
         */
        bind(): void;
    }

    /**
     * @name INode
     * @memberof plat.processing
     * @kind interface
     * 
     * @description
     * Describes a compiled Node.
     */
    export interface INode {
        /**
         * @name control
         * @memberof plat.processing.INode
         * @kind property
         * @access public
         * 
         * @type {plat.IControl}
         * 
         * @description
         * The control associated with the Node, if one exists.
         */
        control?: IControl;

        /**
         * @name node
         * @memberof plat.processing.INode
         * @kind property
         * @access public
         * 
         * @type {Node}
         * 
         * @description
         * The Node that is compiled.
         */
        node?: Node;

        /**
         * @name nodeName
         * @memberof plat.processing.INode
         * @kind property
         * @access public
         * 
         * @type {string}
         * 
         * @description
         * The name of the Node.
         */
        nodeName?: string;

        /**
         * @name expressions
         * @memberof plat.processing.INode
         * @kind property
         * @access public
         * 
         * @type {Array<plat.expressions.IParsedExpression>}
         * 
         * @description
         * Any {@link plat.expressions.IParsedExpression|IParsedExpressions} contained in the Node.
         */
        expressions?: Array<expressions.IParsedExpression>;

        /**
         * @name injector
         * @memberof plat.processing.INode
         * @kind property
         * @access public
         * 
         * @type {plat.dependency.IInjector<plat.IControl>}
         * 
         * @description
         * The injector for a control associated with the Node, if one exists.
         */
        injector?: dependency.IInjector<IControl>;
    }

    /**
     * @name IUiControlNode
     * @memberof plat.processing
     * @kind interface
     * 
     * @extends {plat.processing.INode}
     * 
     * @description
     * Defines the interface for a compiled Element.
     */
    export interface IUiControlNode extends INode {
        /**
         * @name control
         * @memberof plat.processing.IUiControlNode
         * @kind property
         * @access public
         * 
         * @type {plat.ui.ITemplateControl}
         * 
         * @description
         * The control associated with the Element, if one exists.
         */
        control: ui.ITemplateControl;

        /**
         * @name resourceElement
         * @memberof plat.processing.IUiControlNode
         * @kind property
         * @access public
         * 
         * @type {HTMLElement}
         * 
         * @description
         * The resources element, if one exists, defined as the control element's first
         * element child.
         */
        resourceElement?: HTMLElement;
    }

    /**
     * @name INodeMap
     * @memberof plat.processing
     * @kind interface
     * 
     * @description
     * Describes a compiled Element with all 
     * associated nodes contained within its tag.
     */
    export interface INodeMap {
        /**
         * @name element
         * @memberof plat.processing.INodeMap
         * @kind property
         * @access public
         * 
         * @type {HTMLElement}
         * 
         * @description
         * The Element that is compiled.
         */
        element?: HTMLElement;

        /**
         * @name nodes
         * @memberof plat.processing.INodeMap
         * @kind property
         * @access public
         * 
         * @type {Array<plat.processing.INode>}
         * 
         * @description
         * The compiled attribute Nodes for the Element.
         */
        nodes: Array<INode>;

        /**
         * @name attributes
         * @memberof plat.processing.INodeMap
         * @kind property
         * @access public
         * 
         * @type {plat.IObject<string>}
         * 
         * @description
         * An object of key/value attribute pairs.
         */
        attributes?: IObject<string>;

        /**
         * @name childContext
         * @memberof plat.processing.INodeMap
         * @kind property
         * @access public
         * 
         * @type {string}
         * 
         * @description
         * The relative context path for the node's corresponding 
         * {@link plat.ui.ITemplateControl|ITemplateControl}, if specified.
         */
        childContext?: string;

        /**
         * @name hasControl
         * @memberof plat.processing.INodeMap
         * @kind property
         * @access public
         * 
         * @type {boolean}
         * 
         * @description
         * Indicates whether or not an {@link plat.IControl|IControl} was found on the Element.
         */
        hasControl?: boolean;

        /**
         * @name uiControlNode
         * @memberof plat.processing.INodeMap
         * @kind property
         * @access public
         * 
         * @type {plat.processing.IUiControlNode}
         * 
         * @description
         * A type of {@link plat.processing.INode|INode} for a node that contains a {@link plat.ui.ITemplateControl|ITemplateControl}, 
         * if one was found for the Element.
         */
        uiControlNode?: IUiControlNode;
    }

    /**
     * @name IUniqueIdentifiers
     * @memberof plat.processing
     * @kind interface
     * @exported false
     * 
     * @description
     * Holds an array of identifiers for one way bindings and an 
     * array of identifiers for one time bindings.
     */
    interface IUniqueIdentifiers {
        /**
         * @name identifiers
         * @memberof plat.processing.IUniqueIdentifiers
         * @kind property
         * @access public
         * 
         * @type {Array<string>}
         * 
         * @description
         * An array of identifiers used for one way bindings.
         */
        identifiers: Array<string>;
        /**
         * @name oneTimeIdentifiers
         * @memberof plat.processing.IUniqueIdentifiers
         * @kind property
         * @access public
         * 
         * @type {Array<string>}
         * 
         * @description
         * An array of identifiers used for one time bindings.
         */
        oneTimeIdentifiers: Array<string>;
    }

    /**
     * @name IObservationDetails
     * @memberof plat.processing
     * @kind interface
     * @exported false
     * 
     * @description
     * Contains information needed for observing properties.
     */
    interface IObservationDetails {
        /**
         * @name absoluteIdentifier
         * @memberof plat.processing.IObservationDetails
         * @kind property
         * @access public
         * 
         * @type {string}
         * 
         * @description
         * The absolute identifier to be observed.
         */
        absoluteIdentifier: string;
        /**
         * @name manager
         * @memberof plat.processing.IObservationDetails
         * @kind property
         * @access public
         * 
         * @type {plat.observable.IContextManager}
         * 
         * @description
         * The {@link plat.observable.ContextManager|ContextManager} that will 
         * be doing the observing.
         */
        manager: observable.IContextManager;
        /**
         * @name isDefined
         * @memberof plat.processing.IObservationDetails
         * @kind property
         * @access public
         * 
         * @type {boolean}
         * 
         * @description
         * Signifies that a context value is defined for one time data binding.
         */
        isDefined: boolean;
    }
}<|MERGE_RESOLUTION|>--- conflicted
+++ resolved
@@ -49,7 +49,7 @@
          * Reference to the {@link plat.ui.ITemplateControlFactory|ITemplateControlFactory} injectable.
          */
         static $TemplateControlFactory: ui.ITemplateControlFactory;
-
+        
         /**
          * @name hasMarkup
          * @memberof plat.processing.NodeManager
@@ -67,7 +67,7 @@
         static hasMarkup(text: string): boolean {
             return NodeManager._markupRegex.test(text);
         }
-
+        
         /**
          * @name findMarkup
          * @memberof plat.processing.NodeManager
@@ -125,7 +125,7 @@
 
             return parsedExpressions;
         }
-
+        
         /**
          * @name build
          * @memberof plat.processing.NodeManager
@@ -179,7 +179,7 @@
 
             return text;
         }
-
+        
         /**
          * @name observeExpressions
          * @memberof plat.processing.NodeManager
@@ -219,8 +219,8 @@
                 manager = observationDetails.manager;
                 if (!isNull(manager)) {
                     manager.observe(observationDetails.absoluteIdentifier, observableCallback);
-                }
-            }
+                    }
+                    }
 
             while (oneTimeIdentifiers.length > 0) {
                 oneTimeIdentifier = oneTimeIdentifiers.pop();
@@ -234,12 +234,12 @@
                         listener: () => {
                             stopObserving();
                             stopListening();
-                        }
+                    }
                     });
                 }
+                }
             }
-        }
-
+        
         /**
          * @name _markupRegex
          * @memberof plat.processing.NodeManager
@@ -252,13 +252,8 @@
          * @description
          * A regular expression for finding markup
          */
-<<<<<<< HEAD
         protected static _markupRegex: RegExp;
         
-=======
-        static _markupRegex: RegExp;
-
->>>>>>> c26716d3
         /**
          * @name _newLineRegex
          * @memberof plat.processing.NodeManager
@@ -271,13 +266,8 @@
          * @description
          * A regular expression for finding newline characters.
          */
-<<<<<<< HEAD
         protected static _newLineRegex: RegExp;
         
-=======
-        static _newLineRegex: RegExp;
-
->>>>>>> c26716d3
         /**
          * @name _wrapExpression
          * @memberof plat.processing.NodeManager
@@ -300,7 +290,7 @@
                 expression: text
             };
         }
-
+        
         /**
          * @name __findUniqueIdentifiers
          * @memberof plat.processing.NodeManager
@@ -499,7 +489,7 @@
          * Whether or not this {@link plat.processing.INodeManager|INodeManager} is a clone.
          */
         isClone = false;
-
+        
         /**
          * @name initialize
          * @memberof plat.processing.NodeManager
@@ -524,7 +514,7 @@
                 parent.children.push(this);
             }
         }
-
+        
         /**
          * @name getParentControl
          * @memberof plat.processing.NodeManager
@@ -551,7 +541,7 @@
 
             return control;
         }
-
+        
         /**
          * @name clone
          * @memberof plat.processing.NodeManager
@@ -570,7 +560,7 @@
         clone(newNode: Node, parentManager: IElementManager): number {
             return 1;
         }
-
+        
         /**
          * @name bind
          * @memberof plat.processing.NodeManager
@@ -593,7 +583,6 @@
         $ContextManagerStatic?: observable.IContextManagerStatic,
         $Parser?: expressions.IParser,
         $TemplateControlFactory?: ui.ITemplateControlFactory): INodeManagerStatic {
-<<<<<<< HEAD
             // NOTE: This is not advised by TypeScript, but we want to do this.
             (<any>NodeManager)._markupRegex = $Regex.markupRegex;
             (<any>NodeManager)._newLineRegex = $Regex.newLineRegex;
@@ -602,14 +591,6 @@
             NodeManager.$Parser = $Parser;
             NodeManager.$TemplateControlFactory = $TemplateControlFactory;
             return NodeManager;
-=======
-        NodeManager._markupRegex = $Regex.markupRegex;
-        NodeManager._newLineRegex = $Regex.newLineRegex;
-        NodeManager.$ContextManagerStatic = $ContextManagerStatic;
-        NodeManager.$Parser = $Parser;
-        NodeManager.$TemplateControlFactory = $TemplateControlFactory;
-        return NodeManager;
->>>>>>> c26716d3
     }
 
     register.injectable(__NodeManagerStatic, INodeManagerStatic, [
@@ -618,7 +599,7 @@
         __Parser,
         __TemplateControlFactory
     ], __STATIC);
-
+    
     /**
      * @name INodeManagerStatic
      * @memberof plat.processing
@@ -702,7 +683,7 @@
         observeExpressions(expressions: Array<expressions.IParsedExpression>,
             control: ui.ITemplateControl, listener: (...args: Array<any>) => void): void;
     }
-
+    
     /**
      * @name INodeManager
      * @memberof plat.processing
@@ -724,7 +705,7 @@
          * The type of {@link plat.processing.INodeManager|INodeManager}.
          */
         type: string;
-
+        
         /**
          * @name nodeMap
          * @memberof plat.processing.INodeManager
@@ -738,7 +719,7 @@
          * Contains the compiled Node.
          */
         nodeMap?: INodeMap;
-
+        
         /**
          * @name parent
          * @memberof plat.processing.INodeManager
@@ -751,7 +732,7 @@
          * The parent {@link plat.processing.IElementManager|IElementManager}.
          */
         parent?: IElementManager;
-
+        
         /**
          * @name isClone
          * @memberof plat.processing.INodeManager
@@ -825,7 +806,7 @@
          */
         bind(): void;
     }
-
+    
     /**
      * @name INode
      * @memberof plat.processing
@@ -847,7 +828,7 @@
          * The control associated with the Node, if one exists.
          */
         control?: IControl;
-
+        
         /**
          * @name node
          * @memberof plat.processing.INode
@@ -860,7 +841,7 @@
          * The Node that is compiled.
          */
         node?: Node;
-
+        
         /**
          * @name nodeName
          * @memberof plat.processing.INode
@@ -873,7 +854,7 @@
          * The name of the Node.
          */
         nodeName?: string;
-
+        
         /**
          * @name expressions
          * @memberof plat.processing.INode
@@ -886,7 +867,7 @@
          * Any {@link plat.expressions.IParsedExpression|IParsedExpressions} contained in the Node.
          */
         expressions?: Array<expressions.IParsedExpression>;
-
+        
         /**
          * @name injector
          * @memberof plat.processing.INode
@@ -924,7 +905,7 @@
          * The control associated with the Element, if one exists.
          */
         control: ui.ITemplateControl;
-
+        
         /**
          * @name resourceElement
          * @memberof plat.processing.IUiControlNode
@@ -962,7 +943,7 @@
          * The Element that is compiled.
          */
         element?: HTMLElement;
-
+        
         /**
          * @name nodes
          * @memberof plat.processing.INodeMap
@@ -975,7 +956,7 @@
          * The compiled attribute Nodes for the Element.
          */
         nodes: Array<INode>;
-
+        
         /**
          * @name attributes
          * @memberof plat.processing.INodeMap
@@ -988,7 +969,7 @@
          * An object of key/value attribute pairs.
          */
         attributes?: IObject<string>;
-
+        
         /**
          * @name childContext
          * @memberof plat.processing.INodeMap
@@ -1002,7 +983,7 @@
          * {@link plat.ui.ITemplateControl|ITemplateControl}, if specified.
          */
         childContext?: string;
-
+        
         /**
          * @name hasControl
          * @memberof plat.processing.INodeMap
@@ -1015,7 +996,7 @@
          * Indicates whether or not an {@link plat.IControl|IControl} was found on the Element.
          */
         hasControl?: boolean;
-
+        
         /**
          * @name uiControlNode
          * @memberof plat.processing.INodeMap
