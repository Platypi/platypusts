/**
 * @name storage
 * @memberof plat
 * @kind namespace
 * @access public
 * 
 * @description
 * Holds classes and interfaces related to storage in platypus.
 */
module plat.storage {
    /**
     * @name caches
     * @memberof plat.storage
     * @kind property
     * @access private
     * @static
     * @exported false
     * 
     * @type {plat.IObject<plat.storage.Cache<any>>}
     * 
     * @description
     * The keyed collection of all created {@link plat.storage.Cache|Caches} in the 
     * {@link plat.storage.ICacheFactory|ICacheFactory}.
     */
    var caches: IObject<Cache<any>> = {};
    /**
     * @name internalCaches
     * @memberof plat.storage
     * @kind property
     * @access private
     * @static
     * @exported false
     * 
     * @type {any}
     * 
     * @description
     * Internal storage for all the items stored in each {@link plat.storage.Cache|Cache}.
     */
    var internalCaches: any = {};

    /**
     * @name Cache
     * @memberof plat.storage
     * @kind class
     * 
     * @implements {plat.storage.Cache<T>}
     * 
     * @description
     * A Cache class, for use with the {@link plat.storage.ICacheFactory|ICacheFactory} injectable. 
     * Used for storing objects. Takes in a generic type corresponding to the type of objects it contains.
     * 
     * @typeparam {any} T The type of objects stored in the cache.
     */
    export class Cache<T> {
        /**
         * @name create
         * @memberof plat.storage.Cache
         * @kind function
         * @access public
         * @static
         * 
         * @description
         * Method for creating a new cache object. Takes a generic type to denote the
         * type of objects stored in the new cache.  If a cache with the same ID already exists
         * in the {@link plat.storage.ICacheFactory|ICacheFactory}, a new cache will not be created.
         * 
         * @param {string} id The ID of the new Cache.
         * @param {plat.storage.CacheOptions} options {@link plat.storage.CacheOptions|CacheOptions} 
         * for customizing the Cache.
         * 
         * @typeparam {any} T Denotes the type of objects stored in the new Cache.
         * 
         * @returns {plat.storage.Cache<T>} The new cache.
         */
        static create<T>(id: string, options?: CacheOptions): Cache<T> {
            var cache: Cache<T> = caches[id];

            if (isNull(cache)) {
                cache = caches[id] = new Cache<T>(id, options);
            }

            return cache;
        }

        /**
         * @name fetch
         * @memberof plat.storage.Cache
         * @kind function
         * @access public
         * @static
         * 
         * @description
         * Gets a cache out of the {@link plat.storage.ICacheFactory|ICacheFactory} if it exists.
         * 
         * @param {string} id The identifier used to search for the cache.
         * 
         * @typeparam {any} T Denotes the type of objects stored in the new Cache.
         * 
         * @returns {plat.storage.Cache<T>} The cache with the input ID or undefined if it does not exist.
         */
        static fetch<T>(id: string): Cache<T> {
            return caches[id];
        }

        /**
         * @name clear
         * @memberof plat.storage.Cache
         * @kind function
         * @access public
         * @static
         * 
         * @description
         * Clears the {@link plat.storage.ICacheFactory|ICacheFactory} and all of its caches.
         * 
         * @returns {void}
         */
        static clear(): void {
            var keys = Object.keys(caches),
                length = keys.length;

            for (var i = 0; i < length; ++i) {
                caches[keys[i]].clear();
            }

            caches = <IObject<Cache<any>>>{};
        }

        /**
         * @name __size
         * @memberof plat.storage.Cache
         * @kind property
         * @access private
         * 
         * @type {number}
         * 
         * @description
         * The size of this cache specified by its ID.
         */
        private __size: number;
        /**
         * @name __id
         * @memberof plat.storage.Cache
         * @kind property
         * @access private
         * 
         * @type {string}
         * 
         * @description
         * The ID of this cache.
         */
        private __id: string;
        /**
         * @name __options
         * @memberof plat.storage.Cache
         * @kind property
         * @access private
         * 
         * @type {plat.storage.CacheOptions}
         * 
         * @description
         * The options for this cache.
         */
        private __options: CacheOptions;

        /**
         * @name constructor
         * @memberof plat.storage.Cache
         * @kind function
         * @access public
         * 
         * @description
         * The constructor for a {@link plat.storage.Cache|Cache}.
         * 
         * @param {string} id The id to use to retrieve the cache from the {@link plat.storage.ICacheFactory|ICacheFactory}.
         * @param {plat.storage.CacheOptions} options The {@link plat.storage.CacheOptions|CacheOptions} for customizing the cache.
         * 
         * @returns {plat.storage.Cache} A new {@link plat.storage.Cache|Cache} instance specified by the ID.
         */
        constructor(id: string, options?: CacheOptions) {
            this.__id = id;
            this.__options = options;
            this.__size = 0;

            if (isNull(options)) {
                this.__options = {
                    timeout: 0
                };
            }

            internalCaches[id] = {};
        }

        /**
         * @name info
         * @memberof plat.storage.Cache
         * @kind function
         * @access public
         * 
         * @description
         * Retrieves the {@link plat.storage.CacheInfo|CacheInfo} about this cache 
         * (i.e. ID, size, options)
         * 
         * @returns {plat.storage.CacheInfo} The information about this cache.
         */
        info(): CacheInfo {
            return {
                id: this.__id,
                size: this.__size,
                options: this.__options
            };
        }
        
        /**
         * @name put
         * @memberof plat.storage.Cache
         * @kind function
         * @access public
         * 
         * @description
         * Method for inserting an object into an {@link plat.storage.Cache|Cache}.
         * 
         * @param {string} key The key to use for storage/retrieval of the object.
         * @param {T} value The value to store with the associated key.
         * 
         * @returns {T} The value inserted into an {@link plat.storage.Cache|Cache}.
         */
        put(key: string, value: T): T {
            var val = internalCaches[this.__id][key];
            internalCaches[this.__id][key] = value;

            if (isUndefined(val)) {
                this.__size++;
            }

            var timeout = this.__options.timeout;

            if (isNumber(timeout) && timeout > 0) {
                defer(<(key?: string) => void>this.remove, timeout, [key], this);
            }

            return value;
        }
        
        /**
         * @name read
         * @memberof plat.storage.Cache
         * @kind function
         * @access public
         * 
         * @description
         * Method for retrieving an object from an {@link plat.storage.Cache|Cache}.
         * 
         * @param key The key to search for in an {@link plat.storage.Cache|Cache}.
         * 
         * @returns {T} The value found at the associated key. Returns undefined for a cache miss.
         */
        read(key: string): T {
            return internalCaches[this.__id][key];
        }
        
        /**
         * @name remove
         * @memberof plat.storage.Cache
         * @kind function
         * @access public
         * 
         * @description
         * Method for removing an object from an {@link plat.storage.Cache|Cache}.
         * 
         * @param {string} key The key to remove from the {@link plat.storage.Cache|Cache}.
         * 
         * @returns {void}
         */
        remove(key: string): void {
            deleteProperty(internalCaches[this.__id], key);
            this.__size--;
        }
        
        /**
         * @name clear
         * @memberof plat.storage.Cache
         * @kind function
         * @access public
         * 
         * @description
         * Method for clearing an {@link plat.storage.Cache|Cache}, removing all of its keys.
         * 
         * @returns {void}
         */
        clear(): void {
            internalCaches[this.__id] = {};
            this.__size = 0;
        }
        
        /**
         * @name dispose
         * @memberof plat.storage.Cache
         * @kind function
         * @access public
         * 
         * @description
         * Method for removing an {@link plat.storage.Cache|ICache} from the {@link plat.storage.ICacheFactory|ICacheFactory}.
         * 
         * @returns {void}
         */
        dispose(): void {
            this.clear();
            deleteProperty(caches, this.__id);
        }
    }

    /**
     * The Type for referencing the '_CacheFactory' injectable as a dependency.
     */
    export function ICacheFactory(): ICacheFactory {
        return Cache;
    }

    register.injectable(__CacheFactory, ICacheFactory, null, __FACTORY);
    
    /**
     * @name CacheFactory
     * @memberof plat.storage
     * @kind interface
     * 
     * @description
     * Used to manage all the defined caches for the current application session.
     */
    export interface ICacheFactory {
        /**
         * @name create
         * @memberof plat.storage.ICacheFactory
         * @kind function
         * @access public
         * @static
         * 
         * @description
         * Method for creating a new cache object. Takes a generic type to denote the
         * type of objects stored in the new cache.  If a cache with the same ID already exists
         * in the {@link plat.storage.ICacheFactory|ICacheFactory}, a new cache will not be created.
         * 
         * @param {string} id The ID of the new Cache.
         * @param {plat.storage.CacheOptions} options {@link plat.storage.CacheOptions|CacheOptions} 
         * for customizing the Cache.
         * 
         * @typeparam {any} T Denotes the type of objects stored in the new Cache.
         * 
         * @returns {plat.storage.Cache<T>} The new cache.
         */
        create<T>(id: string, options?: CacheOptions): Cache<T>;

        /**
         * @name fetch
         * @memberof plat.storage.ICacheFactory
         * @kind function
         * @access public
         * @static
         * 
         * @description
         * Gets a cache out of the {@link plat.storage.ICacheFactory|ICacheFactory} if it exists.
         * 
         * @param {string} id The identifier used to search for the cache.
         * 
         * @typeparam {any} T Denotes the type of objects stored in the new Cache.
         * 
         * @returns {plat.storage.Cache<T>} The cache with the input ID or undefined if it does not exist.
         */
        fetch<T>(id: string): Cache<T>;

        /**
         * @name clear
         * @memberof plat.storage.ICacheFactory
         * @kind function
         * @access public
         * @static
         * 
         * @description
         * Clears the {@link plat.storage.ICacheFactory|ICacheFactory} and all of its caches.
         * 
         * @returns {void}
         */
        clear(): void;
    }

    /**
     * A cache for persisting NodeManager trees.
     */
<<<<<<< HEAD
    var managerCache = Cache.create<processing.NodeManager>('__managerCache');
=======
    export var managerCache = Cache.create<processing.INodeManager>('__managerCache');
>>>>>>> a4e12072

    /**
     * The Type for referencing the '_managerCache' injectable as a dependency.
     */
    export function IManagerCache(): typeof managerCache {
        return managerCache;
    }

    register.injectable(__ManagerCache, IManagerCache);
    
    /**
     * @name CacheOptions
     * @memberof plat.storage
     * @kind interface
     * 
     * @description
     * Options for a cache.
     */
    export interface CacheOptions {
        /**
         * @name timeout
         * @memberof plat.storage.CacheOptions
         * @kind property
         * @access public
         * 
         * @type {number}
         * 
         * @description
         * Specifies a timeout for a cache value. When a value 
         * is put in the cache, it will be valid for the given
         * period of time (in milliseconds). After the timeout 
         * is reached, the value will automatically be removed
         * from the cache.
         */
        timeout?: number;
    }
    
    /**
     * @name CacheInfo
     * @memberof plat.storage
     * @kind interface
     * 
     * @description
     * Contains information about an {@link plat.storage.Cache|Cache}.
     */
    export interface CacheInfo {
        /**
         * @name id
         * @memberof plat.storage.CacheInfo
         * @kind property
         * @access public
         * 
         * @type {string}
         * 
         * @description
         * A unique id for the {@link plat.storage.Cache|Cache} object, used to 
         * retrieve the {@link plat.storage.Cache|ICache} out of the {@link plat.storage.ICacheFactory|CacheFactory}.
         */
        id: string;
        
        /**
         * @name size
         * @memberof plat.storage.CacheInfo
         * @kind property
         * @access public
         * 
         * @type {number}
         * 
         * @description
         * Represents the number of items in the {@link plat.storage.Cache|Cache}.
         */
        size: number;
        
        /**
         * @name options
         * @memberof plat.storage.CacheInfo
         * @kind property
         * @access public
         * 
         * @type {plat.storage.CacheOptions}
         * 
         * @description
         * Represents the {@link plat.storage.CacheOptions|CacheOptions} that the 
         * {@link plat.storage.Cache|Cache} is using.
         */
        options: CacheOptions;
    }
}<|MERGE_RESOLUTION|>--- conflicted
+++ resolved
@@ -381,15 +381,11 @@
          */
         clear(): void;
     }
-
+    
     /**
      * A cache for persisting NodeManager trees.
      */
-<<<<<<< HEAD
-    var managerCache = Cache.create<processing.NodeManager>('__managerCache');
-=======
-    export var managerCache = Cache.create<processing.INodeManager>('__managerCache');
->>>>>>> a4e12072
+    export var managerCache = Cache.create<processing.NodeManager>('__managerCache');
 
     /**
      * The Type for referencing the '_managerCache' injectable as a dependency.
