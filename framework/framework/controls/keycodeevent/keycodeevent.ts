module plat.controls {
    /**
     * @name KeyCodes
     * @memberof plat.controls
     * @kind property
     * @access public
     * 
     * @type {any}
     * 
     * @description
     * A mapping of all keys to their equivalent keyCode.
     */
    export var KeyCodes = {
        'backspace': 8,
        'tab': 9,
        'enter': 13,
        'shift': 16,
        'ctrl': 17,
        'alt': 18,
        'pause': 19, 'break': 19,
        'caps lock': 20,
        'escape': 27,
        'space': 32,
        'page up': 33,
        'page down': 34,
        'end': 35,
        'home': 36,
        'left': 37, 'left arrow': 37,
        'up': 38, 'up arrow': 38,
        'right': 39, 'right arrow': 39,
        'down': 40, 'down arrow': 40,
        'insert': 45,
        'delete': 46,
        '0': 48, 'zero': 48,
        ')': 48, 'right parenthesis': 48,
        '1': 49, 'one': 49,
        '!': 49, 'exclamation': 49, 'exclamation point': 49,
        '2': 50, 'two': 50,
        '@': 50, 'at': 50,
        '3': 51, 'three': 51,
        '#': 51, 'number sign': 51,
        'hash': 51, 'pound': 51,
        '4': 52, 'four': 52,
        '$': 52, 'dollar': 52, 'dollar sign': 52,
        '5': 53, 'five': 53,
        '%': 53, 'percent': 53, 'percent sign': 53,
        '6': 54, 'six': 54,
        '^': 54, 'caret': 54,
        '7': 55, 'seven': 55,
        '&': 55, 'ampersand': 55,
        '8': 56, 'eight': 56,
        '*': 56, 'asterisk': 56,
        '9': 57, 'nine': 57,
        '(': 57, 'left parenthesis': 57,
        'a': 65, 'b': 66, 'c': 67, 'd': 68, 'e': 69,
        'f': 70, 'g': 71, 'h': 72, 'i': 73, 'j': 74,
        'k': 75, 'l': 76, 'm': 77, 'n': 78, 'o': 79,
        'p': 80, 'q': 81, 'r': 82, 's': 83, 't': 84,
        'u': 85, 'v': 86, 'w': 87, 'x': 88, 'y': 89,
        'z': 90,
        'lwk': 91, 'left window key': 91,
        'rwk': 92, 'right window key': 92,
        'select': 93, 'select key': 93,
        'numpad 0': 96,
        'numpad 1': 97,
        'numpad 2': 98,
        'numpad 3': 99,
        'numpad 4': 100,
        'numpad 5': 101,
        'numpad 6': 102,
        'numpad 7': 103,
        'numpad 8': 104,
        'numpad 9': 105,
        'multiply': 106,
        'add': 107,
        'subtract': 109,
        'decimal point': 110,
        'divide': 111,
        'f1': 112, 'f2': 113, 'f3': 114, 'f4': 115,
        'f5': 116, 'f6': 117, 'f7': 118, 'f8': 119,
        'f9': 120, 'f10': 121, 'f11': 122, 'f12': 123,
        'num lock': 144,
        'scroll lock': 145,
        ';': 186, 'semi-colon': 186,
        ':': 186, 'colon': 186,
        '=': 187, 'equal': 187, 'equal sign': 187,
        '+': 187, 'plus': 187,
        ',': 188, 'comma': 188,
        '<': 188, 'lt': 188, 'less than': 188,
        'left angle bracket': 188,
        '-': 189, 'dash': 189,
        '_': 189, 'underscore': 189,
        '.': 190, 'period': 190,
        '>': 190, 'gt': 190, 'greater than': 190,
        'right angle bracket': 190,
        '/': 191, 'forward slash': 191,
        '?': 191, 'question mark': 191,
        '`': 192, 'grave accent': 192,
        '~': 192, 'tilde': 192,
        '[': 219, 'open bracket': 219,
        '{': 219, 'open brace': 219,
        '\\': 220, 'back slash': 220,
        '|': 220, 'pipe': 220,
        ']': 221, 'close bracket': 221,
        '}': 221, 'close brace': 221,
        '\'': 222, 'single quote': 222,
        '"': 222, 'double quote': 222
    };

    /**
     * @name KeyCodeEventControl
     * @memberof plat.controls
     * @kind class
     * 
     * @extends {plat.controls.SimpleEventControl}
     * @implements {plat.controls.IKeyCodeEventControl}
     * 
     * @description
     * Base class used for filtering keys on KeyboardEvents.
     */
    export class KeyCodeEventControl extends SimpleEventControl implements IKeyCodeEventControl {
        protected static _inject: any = {
            _regex: __Regex
        };

        /**
         * @name _regex
         * @memberof plat.controls.KeyCodeEventControl
         * @kind property
         * @access protected
         * 
         * @type {plat.expressions.Regex}
         * 
         * @description
         * Reference to the {@link plat.expressions.Regex|Regex} injectable.
         */
<<<<<<< HEAD
        protected _regex: plat.expressions.IRegex;
=======
        protected _regex: plat.expressions.Regex = plat.acquire(__Regex);
>>>>>>> 621a5d15

        /**
         * @name keyCodes
         * @memberof plat.controls.KeyCodeEventControl
         * @kind property
         * @access public
         * 
         * @type {plat.IObject<{ shifted: boolean; }>}
         * 
         * @description
         * Holds the key mappings to filter for in a KeyboardEvent.
         */
        keyCodes: IObject<{ shifted: boolean; }>;

        /**
         * @name _setListener
         * @memberof plat.controls.KeyCodeEventControl
         * @kind function
         * @access protected
         * 
         * @description
         * Checks if the {@link plat.controls.IKeyboardEventInput|IKeyboardEventInput} is an expression object 
         * and sets the necessary listener.
         * 
         * @returns {void}
         */
        protected _setListener(): void {
            var attr = this.attribute;
            if (isEmpty(this.event) || isEmpty(attr)) {
                return;
            }

            var expression = this.attributes[attr].trim();

            if (expression[0] === '{') {
                var eventObject: IKeyboardEventInput = this.evaluateExpression(expression) ||
                    { method: '', key: null },
                    key = eventObject.key,
                    keys = eventObject.keys;

                this._parseArgs(eventObject.method);

                if (isNull(key) && isNull(keys)) {
                    this.attributes[attr] = eventObject.method;

                    this._setKeyCodes();
                    super._setListener();
                    return;
                }

                keys = isArray(keys) ? keys : [key];
                this._setKeyCodes(keys);
                this.addEventListener(this.element, this.event, this._onEvent, false);

                return;
            }

            this._setKeyCodes();
            super._setListener();
        }

        /**
         * @name _onEvent
         * @memberof plat.controls.KeyCodeEventControl
         * @kind function
         * @access protected
         * 
         * @description
         * Matches the event's keyCode if necessary and then handles the event if 
         * a match is found or if there are no filter keyCodes.
         * 
         * @param {KeyboardEvent} ev The keyboard event object.
         * 
         * @returns {void}
         */
        protected _onEvent(ev: KeyboardEvent): void {
            var keyCodes = this.keyCodes,
                code: { shifted?: boolean };

            if (isEmpty(keyCodes)) {
                super._onEvent(ev);
            } else if (!isUndefined(keyCodes[ev.keyCode])) {
                code = keyCodes[ev.keyCode];

                if (!code.shifted || ev.shiftKey) {
                    super._onEvent(ev);
                }
            }
        }

        /**
         * @name _setKeyCodes
         * @memberof plat.controls.KeyCodeEventControl
         * @kind function
         * @access protected
         * 
         * @description
         * Sets the defined key codes as they correspond to 
         * the {@link plat.controls.KeyCodes|KeyCodes} map.
         * 
         * @param {Array<string>} keys? The array of defined keys to satisfy the 
         * key press condition.
         * 
         * @returns {void}
         */
        protected _setKeyCodes(keys?: Array<string>): void {
            if (!isArray(keys)) {
                keys = [];
            }

            var length = keys.length,
                key: string,
                keyCodes = this.keyCodes,
                index: string,
                shifted = this._regex.shiftedKeyRegex;

            if (!isObject(keyCodes)) {
                keyCodes = this.keyCodes = {};
            }

            for (var i = 0; i < length; ++i) {
                key = keys[i];
                index = isNumber(key) ? key : (<any>KeyCodes)[key.toLowerCase()];

                keyCodes[index] = { shifted: shifted.test(key) };
            }
        }
    }

    /**
     * @name IKeyCodeEventControl
     * @memberof plat.controls
     * @kind interface
     * 
     * @extends {plat.controls.ISendEvents}
     * 
     * @description
     * An attribute object that binds to specified key code scenarios.
     */
    export interface IKeyCodeEventControl extends ISendEvents {
        /**
         * @name keyCodes
         * @memberof plat.controls.IKeyCodeEventControl
         * @kind property
         * @access public
         * 
         * @type {plat.IObject<{ shifted: boolean; }>}
         * 
         * @description
         * Holds the key mappings to filter for in a KeyboardEvent.
         */
        keyCodes: IObject<{ shifted: boolean; }>;
    }

    /**
     * @name IKeyboardEventInput
     * @memberof plat.controls
     * @kind interface
     * 
     * @description
     * The available options for {@link plat.controls.KeyCodeEventControl|KeyCodeEventControl}.
     */
    export interface IKeyboardEventInput {
        /**
         * @name method
         * @memberof plat.controls.IKeyboardEventInput
         * @kind property
         * @access public
         * 
         * @type {string}
         * 
         * @description
         * The method to call when the condition is satisfied.
         */
        method: string;

        /**
         * @name key
         * @memberof plat.controls.IKeyboardEventInput
         * @kind property
         * @access public
         * 
         * @type {string}
         * 
         * @description
         * The key to satisfy the press condition. Can be specified either as a numeric key code 
         * or a string representation as seen by the KeyCodes mapping.
         */
        key?: string;

        /**
         * @name keys
         * @memberof plat.controls.IKeyboardEventInput
         * @kind property
         * @access public
         * 
         * @type {Array<string>}
         * 
         * @description
         * An optional array of keys if more than one key can satisfy the condition.
         */
        keys?: Array<string>;
    }

    /**
     * @name KeyDown
     * @memberof plat.controls
     * @kind class
     * 
     * @extends {plat.controls.KeyCodeEventControl}
     * 
     * @description
     * Used for filtering keys on keydown events.
     */
    export class KeyDown extends KeyCodeEventControl {
        /**
         * @name event
         * @memberof plat.controls.KeyDown
         * @kind property
         * @access public
         * 
         * @type {string}
         * 
         * @description
         * The event name.
         */
        event: string = 'keydown';

        /**
         * @name cancelEvent
         * @memberof plat.controls.KeyDown
         * @kind property
         * @access public
         * 
         * @type {plat.IRemoveListener}
         * 
         * @description
         * The a method to remove the currently postponed event.
         */
        cancelEvent: IRemoveListener = noop;

        /**
         * @name _onEvent
         * @memberof plat.controls.KeyDown
         * @kind function
         * @access protected
         * 
         * @description
         * Delays execution of the event
         * 
         * @param {KeyboardEvent} ev The KeyboardEvent object.
         * 
         * @returns {void}
         */
        protected _onEvent(ev: KeyboardEvent): void {
            var keyCode = ev.keyCode;

            if ((keyCode >= 48 && keyCode <= 90) ||
                (keyCode >= 186) ||
                (keyCode >= 96 && keyCode <= 111)) {
                this.cancelEvent = postpone(() => {
                    super._onEvent(ev);
                });
            }
        }

        /**
         * @name dispose
         * @memberof plat.controls.KeyDown
         * @kind function
         * 
         * @description
         * Calls to cancel an event if it is in progress.
         * 
         * @returns {void}
         */
        dispose() {
            this.cancelEvent();

            this.cancelEvent = null;
        }
    }

    /**
     * @name KeyPress
     * @memberof plat.controls
     * @kind class
     * 
     * @extends {plat.controls.KeyCodeEventControl}
     * 
     * @description
     * Used for filtering only printing keys (a-z, A-Z, 0-9, and special characters) on keydown events.
     */
    export class KeyPress extends KeyCodeEventControl {
        /**
         * @name event
         * @memberof plat.controls.KeyPress
         * @kind property
         * @access public
         * 
         * @type {string}
         * 
         * @description
         * The event name.
         */
        event: string = 'keydown';

        /**
         * @name cancelEvent
         * @memberof plat.controls.KeyPress
         * @kind property
         * @access public
         * 
         * @type {plat.IRemoveListener}
         * 
         * @description
         * The a method to remove the currently postponed event.
         */
        cancelEvent: IRemoveListener = noop;

        /**
         * @name _onEvent
         * @memberof plat.controls.KeyPress
         * @kind function
         * @access protected
         * 
         * @description
         * Filters only 'printing keys' (a-z, A-Z, 0-9, and special characters)
         * 
         * @param {KeyboardEvent} ev The KeyboardEvent object.
         * 
         * @returns {void}
         */
        _onEvent(ev: KeyboardEvent): void {
            var keyCode = ev.keyCode;

            if ((keyCode >= 48 && keyCode <= 90) ||
                (keyCode >= 186) ||
                (keyCode >= 96 && keyCode <= 111)) {
                this.cancelEvent = postpone(() => {
                    super._onEvent(ev);
                });
            }
        }

        /**
         * @name dispose
         * @memberof plat.controls.KeyPress
         * @kind function
         * 
         * @description
         * Calls to cancel an event if it is in progress.
         * 
         * @returns {void}
         */
        dispose() {
            this.cancelEvent();

            this.cancelEvent = null;
        }
    }

    /**
     * @name KeyUp
     * @memberof plat.controls
     * @kind class
     * 
     * @extends {plat.controls.KeyCodeEventControl}
     * 
     * @description
     * Used for filtering keys on keyup events.
     */
    export class KeyUp extends KeyCodeEventControl {
        /**
         * @name event
         * @memberof plat.controls.KeyDown
         * @kind property
         * @access public
         * 
         * @type {string}
         * 
         * @description
         * The event name.
         */
        event: string = 'keyup';
    }

    register.control(__KeyDown, KeyDown);
    register.control(__KeyPress, KeyPress);
    register.control(__KeyUp, KeyUp);
}<|MERGE_RESOLUTION|>--- conflicted
+++ resolved
@@ -134,11 +134,7 @@
          * @description
          * Reference to the {@link plat.expressions.Regex|Regex} injectable.
          */
-<<<<<<< HEAD
-        protected _regex: plat.expressions.IRegex;
-=======
-        protected _regex: plat.expressions.Regex = plat.acquire(__Regex);
->>>>>>> 621a5d15
+        protected _regex: plat.expressions.Regex;
 
         /**
          * @name keyCodes
