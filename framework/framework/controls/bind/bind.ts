/**
 * @name controls
 * @memberof plat
 * @kind namespace
 * @access public
 * 
 * @description
 * Holds all classes and interfaces related to attribute control components in platypus.
 */
module plat.controls {
    'use strict';

    /**
     * @name Bind
     * @memberof plat.controls
     * @kind class
     * 
     * @extends {plat.AttributeControl}
     * 
     * @description
     * Facilitates two-way databinding for HTMLInputElements, HTMLSelectElements, and HTMLTextAreaElements.
     */
    export class Bind extends AttributeControl {
        protected static _inject: any = {
            _parser: __Parser,
            _ContextManager: __ContextManagerStatic,
            _compat: __Compat,
            _document: __Document
        };

        /**
         * @name _parser
         * @memberof plat.controls.Bind
         * @kind property
         * @access protected
         * @static
         * 
         * @type {plat.expressions.Parser}
         * 
         * @description
         * Reference to the {@link plat.expressions.Parser|Parser} injectable.
         */
        protected _parser: expressions.Parser;

        /**
         * @name _ContextManager
         * @memberof plat.controls.Bind
         * @kind property
         * @access protected
         * @static
         * 
         * @type {plat.observable.IContextManagerStatic}
         * 
         * @description
         * Reference to the {@link plat.observable.IContextManagerStatic|IContextManagerStatic} injectable.
         */
        protected _ContextManager: observable.IContextManagerStatic;

        /**
         * @name _compat
         * @memberof plat.controls.Bind
         * @kind property
         * @access protected
         * @static
         * 
         * @type {plat.Compat}
         * 
         * @description
         * Reference to the {@link plat.Compat|Compat} injectable.
         */
        protected _compat: Compat;

        /**
         * @name _document
         * @memberof plat.controls.Bind
         * @kind property
         * @access protected
         * @static
         * 
         * @type {Document}
         * 
         * @description
         * Reference to the Document injectable.
         */
        protected _document: Document;

        /**
         * @name priority
         * @memberof plat.controls.Bind
         * @kind property
         * @access public
         * 
         * @type {number}
         * 
         * @description
         * The priority of Bind is set high to precede 
         * other controls that may be listening to the same 
         * event.
         */
        priority: number = 100;

        /**
         * @name _addEventType
         * @memberof plat.controls.Bind
         * @kind function
         * @access protected
         * 
         * @description
         * The function used to add the proper event based on the input type.
         * 
         * @returns {void}
         */
        protected _addEventType: () => void;

        /**
         * @name _getter
         * @memberof plat.controls.Bind
         * @kind function
         * @access protected
         * 
         * @description
         * The function used to get the bound value.
         * 
         * @returns {any} The bound value.
         */
        protected _getter: () => any;

        /**
         * @name _setter
         * @memberof plat.controls.Bind
         * @kind function
         * @access protected
         * 
         * @description
         * The function used to set the bound value.
         * 
         * @returns {void}
         */
        protected _setter: (newValue: any, oldValue?: any, firstTime?: boolean) => void;

        /**
         * @name _expression
         * @memberof plat.controls.Bind
         * @kind property
         * @access protected
         * 
         * @type {plat.expressions.IParsedExpression}
         * 
         * @description
         * The expression to evaluate as the bound value.
         */
        protected _expression: expressions.IParsedExpression;

        /**
         * @name _contextExpression
         * @memberof plat.controls.Bind
         * @kind property
         * @access protected
         * 
         * @type {plat.expressions.IParsedExpression}
         * 
         * @description
         * The IParsedExpression used to evaluate the context 
         * of the bound property.
         */
        protected _contextExpression: expressions.IParsedExpression;

        /**
         * @name _property
         * @memberof plat.controls.Bind
         * @kind property
         * @access protected
         * 
         * @type {string}
         * 
         * @description
         * The bound property name.
         */
        protected _property: string;

        /**
         * @name __fileSupported
         * @memberof plat.controls.Bind
         * @kind property
         * @access private
         * 
         * @type {boolean}
         * 
         * @description
         * Whether or not the File API is supported.
         */
        private __fileSupported = (<Compat>acquire(__Compat)).fileSupported;

        /**
         * @name __fileNameRegex
         * @memberof plat.controls.Bind
         * @kind property
         * @access private
         * 
         * @type {RegExp}
         * 
         * @description
         * Used to grab a filename from input[type="file"].
         */
        private __fileNameRegex = (<expressions.Regex>acquire(__Regex)).fileNameRegex;

        /**
         * @name __isSelf
         * @memberof plat.controls.Bind
         * @kind property
         * @access private
         * 
         * @type {boolean}
         * 
         * @description
         * Used to denote that a property change happened from within this control.
         */
        private __isSelf = false;

        /**
         * @name initialize
         * @memberof plat.controls.Bind
         * @kind function
         * @access public
         * 
         * @description
         * Determines the type of Element being bound to 
         * and sets the necessary handlers.
         * 
         * @returns {void}
         */
        initialize(): void {
            this._determineType();
        }

        /**
         * @name loaded
         * @memberof plat.controls.Bind
         * @kind function
         * @access public
         * 
         * @description
         * Parses and watches the expression being bound to.
         * 
         * @returns {void}
         */
        loaded(): void {
            var parent = this.parent;
            if (isNull(parent) || isNull(this.element)) {
                return;
            }

            var attr = camelCase(this.type),
                _parser = this._parser,
                expression = this._expression = _parser.parse(this.attributes[attr]);

            var identifiers = expression.identifiers;

            if (identifiers.length !== 1) {
                var _Exception: IExceptionStatic = this._Exception;
                _Exception.warn('Only 1 identifier allowed in a plat-bind expression', _Exception.BIND);
                this._contextExpression = null;
                return;
            }

            var split = identifiers[0].split('.');

            this._property = split.pop();

            if (split.length > 0) {
                this._contextExpression = _parser.parse(split.join('.'));
            } else if (expression.aliases.length > 0) {
                var alias = expression.aliases[0],
                    resourceObj = parent.findResource(alias);

                if (isNull(resourceObj) || resourceObj.resource.type !== __OBSERVABLE_RESOURCE) {
                    return;
                }

                this._property = 'value';

                this._contextExpression = {
                    evaluate: (): ui.IResource => {
                        return resourceObj.resource;
                    },
                    aliases: [],
                    identifiers: [],
                    expression: ''
                };
            } else {
                this._contextExpression = {
                    evaluate: (): any => {
                        return parent.context;
                    },
                    aliases: [],
                    identifiers: [],
                    expression: ''
                };
            }

            this._watchExpression();

            if (isNull(this._addEventType)) {
                return;
            }

            this._addEventType();
        }

        /**
         * @name contextChanged
         * @memberof plat.controls.Bind
         * @kind function
         * @access public
         * 
         * @description
         * Re-observes the expression with the new context.
         * 
         * @returns {void}
         */
        contextChanged(): void {
            this._watchExpression();
        }

        /**
         * @name dispose
         * @memberof plat.controls.Bind
         * @kind function
         * @access public
         * 
         * @description
         * Removes all of the element's event listeners.
         * 
         * @returns {void}
         */
        dispose(): void {
            this._addEventType = null;
        }

        /**
         * @name _addTextEventListener
         * @memberof plat.controls.Bind
         * @kind function
         * @access protected
         * 
         * @description
         * Adds a text event as the event listener. 
         * Used for textarea and input[type=text].
         * 
         * @returns {void}
         */
        protected _addTextEventListener(): void {
            var element = this.element,
                _compat = this._compat,
                composing = false,
                input = 'input',
                timeout: IRemoveListener,
                eventListener = (): void => {
                    if (composing) {
                        return;
                    }

                    this._propertyChanged();
                },
                postponedEventListener = (): void => {
                    if (isFunction(timeout)) {
                        return;
                    }

                    timeout = postpone((): void => {
                        eventListener();
                        timeout = null;
                    });
                };

            if (isUndefined(_compat.ANDROID)) {
                this.addEventListener(element, 'compositionstart',(): void => { composing = true; }, false);
                this.addEventListener(element, 'compositionend', (): void => {
                    composing = false;
                    eventListener();
                }, false);
            }

            if (_compat.hasEvent(input)) {
                this.addEventListener(element, input, eventListener, false);
            } else {
                this.addEventListener(element, 'keydown', (ev: KeyboardEvent): void => {
                    var key = ev.keyCode,
                        codes = KeyCodes;

                    if (key === codes.lwk ||
                        key === codes.rwk ||
                        (key >= codes.shift && key <= codes.escape) ||
                        (key > codes.space && key <= codes.down)) {
                        return;
                    }

                    postponedEventListener();
                }, false);
                this.addEventListener(element, 'cut', postponedEventListener, false);
                this.addEventListener(element, 'paste', postponedEventListener, false);
            }

            this.addEventListener(element, 'change', eventListener, false);
        }

        /**
         * @name _addChangeEventListener
         * @memberof plat.controls.Bind
         * @kind function
         * @access protected
         * 
         * @description
         * Adds a change event as the event listener. 
         * Used for select, input[type=radio], and input[type=range].
         * 
         * @returns {void}
         */
        protected _addChangeEventListener(): void {
            this.addEventListener(this.element, 'change', this._propertyChanged, false);
        }

        /**
         * @name _addButtonEventListener
         * @memberof plat.controls.Bind
         * @kind function
         * @access protected
         * 
         * @description
         * Adds a $tap event as the event listener. 
         * Used for input[type=button] and button.
         * 
         * @returns {void}
         */
        protected _addButtonEventListener(): void {
            this.addEventListener(this.element, __tap, this._propertyChanged, false);
        }

        /**
         * @name _getChecked
         * @memberof plat.controls.Bind
         * @kind function
         * @access protected
         * 
         * @description
         * Getter for input[type=checkbox] and input[type=radio]
         * 
         * @returns {boolean} Whether or not the input element is checked
         */
        protected _getChecked(): boolean {
            return (<HTMLInputElement>this.element).checked;
        }

        /**
         * @name _getValue
         * @memberof plat.controls.Bind
         * @kind function
         * @access protected
         * 
         * @description
         * Getter for input[type=text], input[type=range], 
         * textarea, and select.
         * 
         * @returns {string} The input value
         */
        protected _getValue(): string {
            return (<HTMLInputElement>this.element).value;
        }

        /**
         * @name _getTextContent
         * @memberof plat.controls.Bind
         * @kind function
         * @access protected
         * 
         * @description
         * Getter for button.
         * 
         * @returns {string} The button textContent
         */
        protected _getTextContent(): string {
            return (<HTMLInputElement>this.element).textContent;
        }

        /**
         * @name _getFile
         * @memberof plat.controls.Bind
         * @kind function
         * @access protected
         * 
         * @description
         * Getter for input[type="file"]. Creates a partial IFile 
         * element if file is not supported.
         * 
         * @returns {plat.controls.IFile} The input file
         */
        protected _getFile(): IFile {
            var element = <HTMLInputElement>this.element,
                value = element.value;

            if (this.__fileSupported && element.files.length > 0) {
                return <IFile>element.files[0];
            }

            return {
                name: value.replace(this.__fileNameRegex, ''),
                path: value,
                lastModifiedDate: undefined,
                type: undefined,
                size: undefined,
                msDetachStream: noop,
                msClose: noop,
                slice: (): Blob => <Blob>{ }
            };
        }

        /**
         * @name _getFiles
         * @memberof plat.controls.Bind
         * @kind function
         * @access protected
         * 
         * @description
         * Getter for input[type="file"]-multiple
         * 
         * @returns {Array<plat.controls.IFile>} The input files
         */
        protected _getFiles(): Array<IFile> {
            var element = <HTMLInputElement>this.element;

            if (this.__fileSupported) {
                return Array.prototype.slice.call(element.files);
            }

            // this case should never be hit since ie9 does not support multi-file uploads, 
            // but kept in here for now for consistency's sake
            var filelist = element.value.split(/,|;/g),
                length = filelist.length,
                files: Array<IFile> = [],
                fileValue: string;

            for (var i = 0; i < length; ++i) {
                fileValue = filelist[i];
                files.push({
                    name: fileValue.replace(this.__fileNameRegex, ''),
                    path: fileValue,
                    lastModifiedDate: undefined,
                    type: undefined,
                    size: undefined,
                    msDetachStream: noop,
                    msClose: noop,
                    slice: (): Blob => <Blob>{}
                });
            }

            return files;
        }

        /**
         * @name _getSelectedValues
         * @memberof plat.controls.Bind
         * @kind function
         * @access protected
         * 
         * @description
         * Getter for select-multiple
         * 
         * @returns {Array<string>} The selected values
         */
        protected _getSelectedValues(): Array<string> {
            var options = (<HTMLSelectElement>this.element).options,
                length = options.length,
                option: HTMLOptionElement,
                selectedValues: Array<string> = [];

            for (var i = 0; i < length; ++i) {
                option = options[i];
                if (option.selected) {
                    selectedValues.push(option.value);
                }
            }

            return selectedValues;
        }

        /**
         * @name _setText
         * @memberof plat.controls.Bind
         * @kind function
         * @access protected
         * 
         * @description
         * Setter for textarea, input[type=text], 
         * and input[type=button], and select
         * 
         * @param {any} newValue The new value to set
         * @param {any} oldValue The previously bound value
         * @param {boolean} firstTime? The context is being evaluated for the first time and 
         * should thus change the property if null
         * 
         * @returns {void}
         */
        protected _setText(newValue: any, oldValue: any, firstTime?: boolean): void {
            if (this.__isSelf) {
                return;
            }

            if (isNull(newValue)) {
                newValue = '';

                if (firstTime === true) {
                    if (isNull((<HTMLInputElement>this.element).value)) {
                        this._setValue(newValue);
                    }
                    this._propertyChanged();
                    return;
                }
            }

            this._setValue(newValue);
        }

        /**
         * @name _setRange
         * @memberof plat.controls.Bind
         * @kind function
         * @access protected
         * 
         * @description
         * Setter for input[type=range]
         * 
         * @param {any} newValue The new value to set
         * @param {any} oldValue The previously bound value
         * @param {boolean} firstTime? The context is being evaluated for the first time and 
         * should thus change the property if null
         * 
         * @returns {void}
         */
        protected _setRange(newValue: any, oldValue: any, firstTime?: boolean): void {
            if (this.__isSelf) {
                return;
            }

            if (isEmpty(newValue)) {
                newValue = 0;

                if (firstTime === true) {
                    if (isEmpty((<HTMLInputElement>this.element).value)) {
                        this._setValue(newValue);
                    }
                    this._propertyChanged();
                    return;
                }
            }

            this._setValue(newValue);
        }

        /**
         * @name _setValue
         * @memberof plat.controls.Bind
         * @kind function
         * @access protected
         * 
         * @description
         * Sets the value on an element.
         * 
         * @param {any} newValue The new value to set
         * 
         * @returns {void}
         */
        protected _setValue(newValue: any): void {
            var element = <HTMLInputElement>this.element;
            if (element.value === newValue) {
                return;
            }

            element.value = newValue;
        }

        /**
         * @name _setChecked
         * @memberof plat.controls.Bind
         * @kind function
         * @access protected
         * 
         * @description
         * Setter for input[type=checkbox]
         * 
         * @param {any} newValue The new value to set
         * @param {any} oldValue The previously bound value
         * @param {boolean} firstTime? The context is being evaluated for the first time and 
         * should thus change the property if null
         * 
         * @returns {void}
         */
        protected _setChecked(newValue: any, oldValue: any, firstTime?: boolean): void {
            if (this.__isSelf) {
                return;
            } else if (!isBoolean(newValue)) {
                if (firstTime === true) {
                    this._propertyChanged();
                    return;
                }
                newValue = !!newValue;
            }

            (<HTMLInputElement>this.element).checked = newValue;
        }

        /**
         * @name _setRadio
         * @memberof plat.controls.Bind
         * @kind function
         * @access protected
         * 
         * @description
         * Setter for input[type=radio]
         * 
         * @param {any} newValue The new value to set
         * 
         * @returns {void}
         */
        protected _setRadio(newValue: any): void {
            var element = (<HTMLInputElement>this.element);
            if (this.__isSelf) {
                return;
            } else if (isNull(newValue) && element.checked) {
                this._propertyChanged();
                return;
            }

            element.checked = (element.value === newValue);
        }

        /**
         * @name _setSelectedIndex
         * @memberof plat.controls.Bind
         * @kind function
         * @access protected
         * 
         * @description
         * Setter for select
         * 
         * @param {any} newValue The new value to set
         * @param {any} oldValue The previously bound value
         * @param {boolean} firstTime? The context is being evaluated for the first time and 
         * should thus change the property if null
         * 
         * @returns {void}
         */
        protected _setSelectedIndex(newValue: any, oldValue: any, firstTime?: boolean): void {
            if (this.__isSelf) {
                return;
            } else if (firstTime === true && this._checkAsynchronousSelect()) {
                if (isNull(newValue)) {
                    this._propertyChanged();
                }
                return;
            }

            var element = <HTMLSelectElement>this.element,
                value = element.value;
            if (isNull(newValue)) {
                if (firstTime === true || !this._document.body.contains(element)) {
                    this._propertyChanged();
                    return;
                }
                element.selectedIndex = -1;
                return;
            } else if (!isString(newValue)) {
                var _Exception: IExceptionStatic = this._Exception,
                    message: string;
                if (isNumber(newValue)) {
                    newValue = newValue.toString();
                    message = 'Trying to bind a value of type number to a select element. ' +
                        'The value will implicitly be converted to type string.';
                } else {
                    message = 'Trying to bind a value that is not a string to a select element. ' +
                        'The element\'s selected index will be set to -1.';
                }

                _Exception.warn(message, _Exception.BIND);
            } else if (value === newValue) {
                return;
            } else if (!this._document.body.contains(element)) {
                element.value = newValue;
                if (element.value !== newValue) {
                    element.value = value;
                    this._propertyChanged();
                }
                return;
            }

            element.value = newValue;
            // check to make sure the user changed to a valid value
            // second boolean argument is an ie fix for inconsistency
            if (element.value !== newValue || element.selectedIndex === -1) {
                element.selectedIndex = -1;
            }
        }

        /**
         * @name _setSelectedIndices
         * @memberof plat.controls.Bind
         * @kind function
         * @access protected
         * 
         * @description
         * Setter for select-multiple
         * 
         * @param {any} newValue The new value to set
         * @param {any} oldValue The previously bound value
         * @param {boolean} firstTime? The context is being evaluated for the first time and 
         * should thus change the property if null
         * 
         * @returns {void}
         */
        protected _setSelectedIndices(newValue: any, oldValue: any, firstTime?: boolean): void {
            if (this.__isSelf) {
                return;
            } else if (firstTime === true && this._checkAsynchronousSelect()) {
                return;
            }

            var options = (<HTMLSelectElement>this.element).options,
                length = isNull(options) ? 0 : options.length,
                option: HTMLOptionElement,
                nullValue = isNull(newValue);

            if (nullValue || !isArray(newValue)) {
                if (firstTime === true) {
                    this._propertyChanged();
                }
                // unselects the options unless a match is found
                while (length-- > 0) {
                    option = options[length];
                    if (!nullValue && option.value === '' + newValue) {
                        option.selected = true;
                        return;
                    }

                    option.selected = false;
                }
                return;
            }

            var value: any,
                numberValue: number;

            while (length-- > 0) {
                option = options[length];
                value = option.value;
                numberValue = Number(value);

                if (newValue.indexOf(value) !== -1 || (isNumber(numberValue) && newValue.indexOf(numberValue) !== -1)) {
                    option.selected = true;
                    continue;
                }

                option.selected = false;
            }
        }

        /**
         * @name _determineType
         * @memberof plat.controls.Bind
         * @kind function
         * @access protected
         * 
         * @description
         * Determines the type of Element being bound to 
         * and sets the necessary handlers.
         * 
         * @returns {void}
         */
        protected _determineType(): void {
            if (!isNull(this.templateControl) && this._observingBindableProperty()) {
                return;
            }

            var element = this.element;
            if (isNull(element)) {
                return;
            }

            switch (element.nodeName.toLowerCase()) {
                case 'textarea':
                    this._addEventType = this._addTextEventListener;
                    this._getter = this._getValue;
                    this._setter = this._setText;
                    break;
                case 'input':
                    switch ((<HTMLInputElement>element).type) {
                        case 'button':
                        case 'submit':
                        case 'reset':
                            this._addEventType = this._addButtonEventListener;
                            this._getter = this._getValue;
                            break;
                        case 'checkbox':
                            this._addEventType = this._addChangeEventListener;
                            this._getter = this._getChecked;
                            this._setter = this._setChecked;
                            break;
                        case 'radio':
                            this._initializeRadio();
                            break;
                        case 'range':
                            this._addEventType = this._addChangeEventListener;
                            this._getter = this._getValue;
                            this._setter = this._setRange;
                            break;
                        case 'file':
                            var multi = (<HTMLInputElement>element).multiple;
                            this._addEventType = this._addChangeEventListener;
                            this._getter = multi ? this._getFiles : this._getFile;
                            break;
                        default:
                            this._addEventType = this._addTextEventListener;
                            this._getter = this._getValue;
                            this._setter = this._setText;
                            break;
                    }
                    break;
                case 'select':
                    this._initializeSelect();
                    break;
                case 'button':
                    this._addEventType = this._addButtonEventListener;
                    this._getter = this._getTextContent;
                    break;
            }
        }

        /**
         * @name _watchExpression
         * @memberof plat.controls.Bind
         * @kind function
         * @access protected
         * 
         * @description
         * Observes the expression to bind to.
         * 
         * @returns {void}
         */
        protected _watchExpression(): void {
            var contextExpression = this._contextExpression,
                context = this.evaluateExpression(contextExpression);

            if (!isObject(context)) {
                if (isNull(context) && contextExpression.identifiers.length > 0) {
                    context = this._ContextManager.createContext(this.parent,
                        contextExpression.identifiers[0]);
                } else {
                    var Exception: IExceptionStatic = this._Exception;
                    Exception.warn(this.type + ' is trying to index into a primitive type. ' +
                        this._contextExpression.expression + ' is already defined and not ' +
                        'an object when trying to evaluate ' + this.type + '="' +
                        this._expression.expression + '"', Exception.BIND);
                    return;
                }
            }

            var property: string;
            if (!isFunction(this._setter)) {
                return;
            } else if (this._setter === this._setSelectedIndices) {
                property = this._property;
                if (isNull(context[property])) {
                    context[property] = [];
                }
                this.observeArray(null, (arrayInfo: observable.IPostArrayChangeInfo<string>): void => {
                    this._setter(arrayInfo.newArray, arrayInfo.oldArray, true);
                }, contextExpression + '.' + property);
            }

            var expression = this._expression;
            this.observeExpression((newValue: any, oldValue: any): void => {
                this._setter(newValue, oldValue);
            }, expression);
            this._setter(this.evaluateExpression(expression), undefined, true);
        }

        /**
         * @name _propertyChanged
         * @memberof plat.controls.Bind
         * @kind function
         * @access protected
         * 
         * @description
         * Sets the context property being bound to when the 
         * element's property is changed.
         * 
         * @returns {void}
         */
        protected _propertyChanged(): void {
            if (isNull(this._contextExpression)) {
                return;
            }

            var context = this.evaluateExpression(this._contextExpression),
                property = this._property;

            var newValue = this._getter();

            if (isNull(context) || context[property] === newValue) {
                return;
            }

            // set flag to let setter functions know we changed the property
            this.__isSelf = true;
            context[property] = newValue;
            this.__isSelf = false;
        }

        /**
         * @name _initializeRadio
         * @memberof plat.controls.Bind
         * @kind function
         * @access protected
         * 
         * @description
         * Normalizes input[type="radio"] for cross-browser compatibility.
         * 
         * @returns {void}
         */
        protected _initializeRadio(): void {
            var element = this.element;

            this._addEventType = this._addChangeEventListener;
            this._getter = this._getValue;
            this._setter = this._setRadio;

            if (!element.hasAttribute('name')) {
                var attr = camelCase(this.type),
                    expression = this.attributes[attr];

                element.setAttribute('name', expression);
            }

            if (element.hasAttribute('value')) {
                return;
            }

            element.setAttribute('value', '');
        }

        /**
         * @name _initializeSelect
         * @memberof plat.controls.Bind
         * @kind function
         * @access protected
         * 
         * @description
         * Normalizes HTMLSelectElements for cross-browser compatibility.
         * 
         * @returns {void}
         */
        protected _initializeSelect(): void {
            var element = <HTMLSelectElement>this.element,
                multiple = element.multiple,
                options = element.options,
                length = options.length,
                option: HTMLSelectElement;

            this._addEventType = this._addChangeEventListener;
            if (multiple) {
                this._getter = this._getSelectedValues;
                this._setter = this._setSelectedIndices;
            } else {
                this._getter = this._getValue;
                this._setter = this._setSelectedIndex;
            }

            for (var i = 0; i < length; ++i) {
                option = options[i];
                if (!option.hasAttribute('value')) {
                    option.setAttribute('value', option.textContent);
                }
            }
        }

        /**
         * @name _checkAsynchronousSelect
         * @memberof plat.controls.Bind
         * @kind function
         * @access protected
         * 
         * @description
         * Checks to see if a {@link plat.ui.controls.Select|Select} or {@link plat.ui.controls.ForEach|ForEach} is loading items.
         * 
         * @returns {boolean} Whether or not the select is loading items.
         */
        protected _checkAsynchronousSelect(): boolean {
            var select = <ui.controls.Select>this.templateControl;
            if (!isNull(select) && isPromise(select.itemsLoaded)) {
                this.observeArray(null,(ev: observable.IPostArrayChangeInfo<any>): void => {
                    select.itemsLoaded.then((): void => {
                        this._setter(this.evaluateExpression(this._expression));
                    });
                }, select.absoluteContextPath);

                select.itemsLoaded.then((): void => {
                    this._setter(this.evaluateExpression(this._expression));
                });

                return true;
            }

            return false;
        }

        /**
         * @name _observingBindableProperty
         * @memberof plat.controls.Bind
         * @kind function
         * @access protected
         * 
         * @description
         * Checks if the associated {@link plat.ui.TemplateControl|TemplateControl} is a 
         * {@link plat.ui.BindControl|BindControl} and 
         * initializes all listeners accordingly.
         * 
         * @returns {boolean} Whether or not the associated {@link plat.ui.TemplateControl|TemplateControl} 
         * is an {@link plat.ui.BindControl|BindControl}
         */
        protected _observingBindableProperty(): boolean {
            var templateControl = <ui.BindControl>this.templateControl;

            if (isFunction(templateControl.onInput) &&
                isFunction(templateControl.observeProperties)) {
                templateControl.onInput((newValue: any): void => {
                    this._getter = (): any => newValue;
                    this._propertyChanged();
                });

                templateControl.observeProperties(this._observeProperties.bind(this));
                this._setter = this._setBindableProperties;
                return true;
            }

            return false;
        }

        /**
         * @name _observeProperties
         * @memberof plat.controls.Bind
         * @kind function
         * @access protected
         * @variation 0
         * 
         * @description
         * The function that allows a {@link plat.ui.BindControl|BindControl} to observe changes to the 
         * bound property and/or its child properties.
         * 
<<<<<<< HEAD
         * @param {any} newValue The new value to set
         * @param {any} oldValue The previously bound value
         * @param {boolean} firstTime? The context is being evaluated for the first time and 
         * should thus change the property if null
         * 
         * @returns {void}
         */
        protected _setBindableProperty(newValue: any, oldValue: any, firstTime?: boolean): void {
            if (this.__isSelf || newValue === oldValue) {
                return;
            }

            (<ui.BindablePropertyControl>this.templateControl).setProperty(newValue, oldValue, firstTime);
=======
         * @param {plat.ui.IBoundPropertyChangedListener} listener The listener to fire when the bound property or its 
         * specified child changes.
         * @param {string} identifier The identifier of the child property of the bound item.
         * 
         * @returns {void}
         */
        protected _observeProperties(listener: (newValue: any, oldValue: any, identifier: string, firstTime?: boolean) => void,
            identifier: string): void;
        /**
         * @name _observeProperties
         * @memberof plat.controls.Bind
         * @kind function
         * @access protected
         * @variation 1
         * 
         * @description
         * The function that allows a {@link plat.ui.BindControl|BindControl} to observe changes to the 
         * bound property and/or its child properties.
         * 
         * @param {plat.ui.IBoundPropertyChangedListener} listener The listener to fire when the bound property or its 
         * specified child changes.
         * @param {number} index The index of the child property of the bound item if the bound item is an Array.
         * 
         * @returns {void}
         */
        protected _observeProperties(listener: (newValue: any, oldValue: any, identifier: string, firstTime?: boolean) => void,
            index: number): void;
        protected _observeProperties(listener: (newValue: any, oldValue: any, identifier: string, firstTime?: boolean) => void,
            identifier: any): void {
            
>>>>>>> a72f72a3
        }

        /**
         * @name _setBindableProperties
         * @memberof plat.controls.Bind
         * @kind function
         * @access protected
         * 
         * @description
         * Sets the value on a {@link plat.ui.BindControl|BindControl}.
         * 
         * @param {any} newValue The new value to set
         * @param {any} oldValue? The previously bound value
         * @param {boolean} firstTime? The context is being evaluated for the first time and 
         * should thus change the property if null
         * 
         * @returns {void}
         */
        protected _setBindableProperties(newValue: any, oldValue?: any, firstTime?: boolean): void {
            if (this.__isSelf || newValue === oldValue) {
                return;
            }

            // (<ui.BindControl>this.templateControl).setProperty(newValue, oldValue, firstTime);
        }
    }

    register.control(__Bind, Bind);

    /**
     * @name IFile
     * @memberof plat.controls
     * @kind interface
     * 
     * @extends {File}
     * 
     * @description
     * A file interface for browsers that do not support the 
     * File API.
     */
    export interface IFile extends File {
        /**
         * @name string
         * @memberof plat.controls.IFile
         * @kind property
         * @access public
         * @readonly
         * 
         * @type {string}
         * 
         * @description
         * An absolute path to the file. The property is not added to 
         * File types.
         */
        path?: string;
    }
}<|MERGE_RESOLUTION|>--- conflicted
+++ resolved
@@ -1096,9 +1096,9 @@
             var select = <ui.controls.Select>this.templateControl;
             if (!isNull(select) && isPromise(select.itemsLoaded)) {
                 this.observeArray(null,(ev: observable.IPostArrayChangeInfo<any>): void => {
-                    select.itemsLoaded.then((): void => {
-                        this._setter(this.evaluateExpression(this._expression));
-                    });
+                        select.itemsLoaded.then((): void => {
+                            this._setter(this.evaluateExpression(this._expression));
+                        });
                 }, select.absoluteContextPath);
 
                 select.itemsLoaded.then((): void => {
@@ -1154,21 +1154,6 @@
          * The function that allows a {@link plat.ui.BindControl|BindControl} to observe changes to the 
          * bound property and/or its child properties.
          * 
-<<<<<<< HEAD
-         * @param {any} newValue The new value to set
-         * @param {any} oldValue The previously bound value
-         * @param {boolean} firstTime? The context is being evaluated for the first time and 
-         * should thus change the property if null
-         * 
-         * @returns {void}
-         */
-        protected _setBindableProperty(newValue: any, oldValue: any, firstTime?: boolean): void {
-            if (this.__isSelf || newValue === oldValue) {
-                return;
-            }
-
-            (<ui.BindablePropertyControl>this.templateControl).setProperty(newValue, oldValue, firstTime);
-=======
          * @param {plat.ui.IBoundPropertyChangedListener} listener The listener to fire when the bound property or its 
          * specified child changes.
          * @param {string} identifier The identifier of the child property of the bound item.
@@ -1198,8 +1183,7 @@
             index: number): void;
         protected _observeProperties(listener: (newValue: any, oldValue: any, identifier: string, firstTime?: boolean) => void,
             identifier: any): void {
-            
->>>>>>> a72f72a3
+
         }
 
         /**
