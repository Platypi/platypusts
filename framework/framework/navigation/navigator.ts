module plat.navigation {
    /**
     * @name Navigator
     * @memberof plat.navigation
     * @kind class
     * 
     * @extends plat.navigation.BaseNavigator
     * @implements {plat.navigation.INavigatorInstance}
     * 
     * @description
     * Allows {@link plat.ui.IBaseViewControl|IBaseViewControl} to navigate within a 
     * {@link plat.ui.controls.Viewport|Viewport}. Every {@link plat.ui.controls.Viewport|Viewport} 
     * has its own {@link plat.navigation.Navigator|Navigator} instance, allowing multiple navigators to 
     * coexist in one app.
     */
    export class Navigator extends BaseNavigator implements INavigatorInstance {
        /**
         * @name __mainNavigator
         * @memberof plat.navigation.Navigator
         * @kind property
         * @access private
         * @static
         * 
         * @type {plat.navigator.INavigatorInstance}
         * 
         * @description
         * Stores the instance of the main navigator. Unless otherwise specified, the main 
         * navigator is the first instantiated navigator.
         */
        private static __mainNavigator: INavigatorInstance;

        /**
         * @name __mainNavigatorFound
         * @memberof plat.navigation.Navigator
         * @kind property
         * @access private
         * @static
         * 
         * @type {boolean}
         * 
         * @description
         * Indicates whether or not a main navigator has been found. Main navigators respond to backbutton 
         * events.
         */
        private static __mainNavigatorFound: boolean = false;

        /**
         * @name history
         * @memberof plat.navigation.Navigator
         * @kind property
         * @access public
         * 
         * @type {Array<plat.navigation.INavigationState>}
         * 
         * @description
         * Contains the navigation history stack for the associated {@link plat.ui.controls.Viewport|Viewport}.
         */
        history: Array<INavigationState> = [];
        
        /**
         * @name currentState
         * @memberof plat.navigation.Navigator
         * @kind property
         * @access public
         * 
         * @type {plat.navigation.INavigationState}
         * 
         * @description
         * Specifies the current state of navigation. This state should contain 
         * enough information for it to be pushed onto the history stack when 
         * necessary.
         */
        currentState: INavigationState;

        /**
         * @name viewport
         * @memberof plat.navigation.Navigator
         * @kind property
         * @access public
         * 
         * @type {plat.ui.controls.IBaseport}
         * 
         * @description
         * Every navigator will have an {@link plat.ui.controls.IBaseport|IBaseport} with which to communicate and 
         * facilitate navigation.
         */
        viewport: ui.controls.IBaseport;

        /**
         * @name registerPort
         * @memberof plat.navigation.Navigator
         * @kind function
         * @access public
         * 
         * @description
         * Registers an {plat.ui.controls.Viewport|Viewport} with this navigator. 
         * The {plat.ui.controls.Viewport|Viewport} will call this method and pass 
         * itself in so the navigator can store it and use it to facilitate navigation.
         * 
         * @param {plat.ui.controls.Viewport} viewport The {plat.ui.controls.Viewport|Viewport} 
         * associated with this {@link plat.navigation.INavigator|INavigator}.
         * @param {boolean} main? Whether or not this 
         * 
         * @returns {void}
         */
        registerPort(viewport: ui.controls.IBaseport, main?: boolean): void {
            if (isNull(Navigator.__mainNavigator)) {
                Navigator.__mainNavigator = this;
            } else if (main) {
                if (!Navigator.__mainNavigatorFound) {
                    this.$EventManagerStatic.dispose(Navigator.__mainNavigator.uid);
                    Navigator.__mainNavigatorFound = true;
                }

                Navigator.__mainNavigator = this;
            } else {
                this.$EventManagerStatic.dispose(this.uid);
            }

            this.viewport = viewport;
        }

        /**
         * @name navigate
         * @memberof plat.navigation.Navigator
         * @kind function
         * @access public
         * @variation 0
         * 
         * @description
         * Allows an {@link plat.ui.IBaseViewControl|IBaseViewControl} to navigate to another 
         * {@link plat.ui.IBaseViewControl|IBaseViewControl}. Also allows for
         * navigation parameters to be sent along with the navigation.
         * 
         * @param {new (...args: any[]) => ui.IBaseViewControl} Constructor The Constructor for the new 
         * {@link plat.ui.IBaseViewControl|IBaseViewControl}. This navigator will find the injector for 
         * the Constructor and create a new instance of the control.
         * @param {plat.navigation.INavigationOptions} options? Optional 
         * {@link plat.navigation.INavigationOptions|INavigationOptions} used for navigation.
         * 
         * @returns {void}
         */
        navigate(Constructor: new (...args: any[]) => ui.IBaseViewControl, options?: INavigationOptions): void;
        /**
         * @name navigate
         * @memberof plat.navigation.Navigator
         * @kind function
         * @access public
         * @variation 1
         * 
         * @description
         * Allows an {@link plat.ui.IBaseViewControl|IBaseViewControl} to navigate to another 
         * {@link plat.ui.IBaseViewControl|IBaseViewControl}. Also allows for
         * navigation parameters to be sent along with the navigation.
         * 
         * @param {string} name The name for the new {@link plat.ui.IBaseViewControl|IBaseViewControl}. 
         * The name is associated to the value used when the view control was registered.
         * @param {plat.navigation.INavigationOptions} options? Optional 
         * {@link plat.navigation.INavigationOptions|INavigationOptions} used for navigation.
         * 
         * @returns {void}
         */
        navigate(name: string, options?: INavigationOptions): void;
        /**
         * @name navigate
         * @memberof plat.navigation.Navigator
         * @kind function
         * @access public
         * @variation 2
         * 
         * @description
         * Allows an {@link plat.ui.IBaseViewControl|IBaseViewControl} to navigate to another 
         * {@link plat.ui.IBaseViewControl|IBaseViewControl}. Also allows for
         * navigation parameters to be sent along with the navigation.
         * 
         * @param {new (...args: any[]) => plat.ui.IBaseViewControl} injector The {@link plat.dependency.IInjector|IInjector} 
         * for the new {@link plat.ui.IBaseViewControl|IBaseViewControl}. This navigator will create a new instance of the control.
         * @param {plat.navigation.INavigationOptions} options? Optional 
         * {@link plat.navigation.INavigationOptions|INavigationOptions} used for navigation.
         * 
         * @returns {void}
         */
        navigate(injector: dependency.IInjector<ui.IBaseViewControl>, options?: INavigationOptions): void;
        navigate(Constructor: any, options?: INavigationOptions): void {
            options = options || <IBaseNavigationOptions>{};

            var state = this.currentState || <INavigationState>{},
                viewControl = state.control,
                injector: dependency.IInjector<ui.IBaseViewControl>,
                key: string,
                parameter = options.parameter,
                initialize = options.initialize === true,
                event: events.INavigationEvent<any>,
<<<<<<< HEAD
                baseport = this.baseport;
=======
                baseport = this.viewport,
                BaseViewControlFactory = this.$BaseViewControlFactory,
                index = -1;
>>>>>>> 30ada014

            event = this._sendEvent('beforeNavigate', Constructor, null, parameter, options, true);

            if (event.cancelled) {
                return;
            }

            this.navigating = true;

            if (isObject(parameter)) {
                parameter = _clone(parameter, true);
            }

            baseport.controls = [];

            if (isFunction(Constructor.inject)) {
                injector = Constructor;
                key = (<dependency.IInjector<any>>Constructor).name;
            } else if (!initialize && ((index = this._findInHistory(Constructor)) > -1 || this.isCurrentState(Constructor))) {
                if (this.isCurrentState(Constructor)) {
                    injector = <any>viewControl;
                } else {
                    injector = <any>this.history[index].control;
                }

                key = (<any>injector).type;
            } else if (isString(Constructor)) {
                injector = viewControlInjectors[(key = Constructor)];
            } else {
                var keys = Object.keys(viewControlInjectors),
                    control: dependency.IInjector<ui.IViewControl>;

                while (keys.length > 0) {
                    key = keys.pop();
                    control = <any>viewControlInjectors[key];
                    if (control.Constructor === Constructor) {
                        injector = control;
                        break;
                    }
                }
            }

            if (isNull(injector)) {
                var $exception: IExceptionStatic = acquire(__ExceptionStatic);
                $exception.fatal('Attempting to navigate to unregistered view control.', $exception.NAVIGATION);
            }

            event.target = injector;
            event.type = key;

            if (!isNull(viewControl)) {
                baseport.navigateFrom(viewControl).then(() => {
                    this.$BaseViewControlFactory.detach(viewControl);

                    if (!options.replace) {
                        this.history.push({ control: viewControl });
                    }

                    baseport.navigateTo(event);
                }).catch((error) => {
                    postpone(() => {
                        var Exception: IExceptionStatic = acquire(__ExceptionStatic);
                        Exception.fatal(error, Exception.NAVIGATION);
                    });
                });

                return;
            }

            // need to postpone so that the viewport can compile before the first navigation
            postpone(() => {
                baseport.navigateTo(event);
            });
        }

        /**
         * @name isCurrentState
         * @memberof plat.navigation.Navigator
         * @kind function
         * @access public
         * 
         * @description
         * Returns whether or not the current state matches the input Constructor.
         * 
         * @param {new (...args: any[]) => plat.ui.IBaseViewControl} Constructor The 
         * {@link plat.ui.IBaseViewControl|IBaseViewControl} constructor to match in the current state.
         * 
         * @returns {boolean} Whether or not the input Constructor matches the current state.
         */
        isCurrentState(Constructor: new (...args: any[]) => ui.IBaseViewControl): boolean;
        /**
         * @name isCurrentState
         * @memberof plat.navigation.Navigator
         * @kind function
         * @access public
         * 
         * @description
         * Returns whether or not the current state matches the input type.
         * 
         * @param {string} type The 
         * {@link plat.ui.IBaseViewControl|IBaseViewControl} type to match in the current state.
         * 
         * @returns {boolean} Whether or not the input type matches the current state.
         */
        isCurrentState(type: string): boolean;
        isCurrentState(Constructor: any): boolean {
            if (isNull(this.currentState)) {
                return false;
            }

            var viewControl = this.currentState.control;

            if (isString(Constructor)) {
                return viewControl.type === Constructor;
            }

            return viewControl.constructor === Constructor;
        }

        /**
         * @name goBack
         * @memberof plat.navigation.Navigator
         * @kind function
         * @access public
         * 
         * @description
         * Returns to the last visited {@link plat.ui.IBaseViewControl|IBaseViewControl}.
         * 
         * @param {plat.navigation.IBackNavigationOptions} options? Optional 
         * {@link plat.navigation.IBackNavigationOptions|IBackNavigationOptions} allowing the 
         * {@link plat.ui.IBaseViewControl|IBaseViewControl} to customize navigation. Enables 
         * navigating back to a specified point in history as well as specifying a new templateUrl 
         * to use at the next {@link plat.ui.IBaseViewControl|IBaseViewControl}.
         * 
         * @returns {void}
         */
        goBack(options?: IBackNavigationOptions): void {
            var opts: IBackNavigationOptions = options || {},
                currentState = this.currentState || <INavigationState>{},
                history = this.history,
                viewControl = currentState.control,
                indexInHistory = this._findInHistory(viewControl.type),
                inHistory = indexInHistory > -1,
                length = isNumber(opts.length) ? opts.length : 1,
                Constructor = opts.ViewControl,
                parameter = opts.parameter,
                baseport = this.viewport;

            if (history.length === 0) {
                var $EventManager = this.$EventManagerStatic;
                $EventManager.dispatch('shutdown', this, $EventManager.DIRECT);
            }

            if (isNull(viewControl)) {
                return;
            }

            var event = this._sendEvent('beforeNavigate', viewControl, viewControl.type, parameter, options, true);

            if (event.cancelled) {
                return;
            }

            var $exception: IExceptionStatic;
            if (!isNull(Constructor)) {
                var index = this._findInHistory(Constructor);

                if (index > -1) {
                    length = history.length - index;
                } else {
                    $exception = acquire(__ExceptionStatic);
                    $exception.warn('Cannot find ViewControl in navigation history.', $exception.NAVIGATION);
                    return;
                }
            }

            if (!isNumber(length) || length > history.length) {
                $exception = acquire(__ExceptionStatic);
                $exception.warn('Not enough views in the navigation history in order to navigate back.',
                    $exception.NAVIGATION);
                return;
            }

            baseport.navigateFrom(viewControl).then(() => {
                if (inHistory) {
                    this.$BaseViewControlFactory.detach(viewControl);
                } else {
                    this.$BaseViewControlFactory.dispose(viewControl);
                }

                var last = this._goBackLength(length);

                if (isNull(last)) {
                    return;
                }

                viewControl = last.control;

                this.currentState = last;

                event.target = viewControl;
                event.type = viewControl.type;

                baseport.navigateTo(event);
            }).catch((error) => {
                postpone(() => {
                    $exception = acquire(__ExceptionStatic);
                    $exception.fatal(error, $exception.NAVIGATION);
                });
            });
        }
        
        /**
         * @name backButtonPressed
         * @memberof plat.navigation.Navigator
         * @kind function
         * @access public
         * 
         * @description
         * Looks for a backButtonPressed event on the current view control and uses it if it exists. Otherwise calls goBack if 
         * this navigator is the main navigator.
         * 
         * @returns {void}
         */
        backButtonPressed(): void {
            this.viewport.backButtonPressed();
        }

        /**
         * @name goBack
         * @memberof plat.navigation.Navigator
         * @kind function
         * @access public
         * 
         * @description
         * Lets the caller know if there are {@link plat.ui.IBaseViewControl|IBaseViewControl} in the history, 
         * meaning the caller is safe to perform a backward navigation.
         * 
         * @returns {boolean} Whether or not a backwards navigation can occur.
         */
        canGoBack(): boolean {
            return this.history.length > 0;
        }
        
        /**
         * @name clearHistory
         * @memberof plat.navigation.Navigator
         * @kind function
         * @access public
         * 
         * @description
         * Clears the navigation history, disposing all the controls.
         * 
         * @returns {void}
         */
        clearHistory(): void {
            var history = this.history,
                dispose = this.$BaseViewControlFactory.dispose;

            while (history.length > 0) {
                dispose(history.pop().control);
            }
        }

        navigated(control: ui.IViewControl, parameter: any, options: IBaseNavigationOptions): void {
            this.currentState = {
                control: control
            };

            super.navigated(control, parameter, options);
        }

        /**
         * @name _findInHistory
         * @memberof plat.navigation.Navigator
         * @kind function
         * @access protected
         * @variation 0
         * 
         * @description
         * Finds the given constructor in the history stack. Returns the index in the history where
         * the constructor is found, or -1 if no constructor is found.
         * 
         * @param {new (...args: any[]) => plat.ui.IBaseViewControl} Constructor The 
         * {@link plat.ui.IBaseViewControl|IBaseViewControl} constructor to search for in the history stack.
         * 
         * @returns {number} The index in the history where the input Constructor was found.
         */
        _findInHistory(Constructor: new (...args: any[]) => ui.IBaseViewControl): number;
        /**
         * @name _findInHistory
         * @memberof plat.navigation.Navigator
         * @kind function
         * @access protected
         * @variation 1
         * 
         * @description
         * Finds the given constructor in the history stack. Returns the index in the history where
         * the constructor is found, or -1 if no constructor is found.
         * 
         * @param {new (...args: any[]) => plat.ui.IBaseViewControl} Constructor The 
         * {@link plat.ui.IBaseViewControl|IBaseViewControl} constructor to search for in the history stack.
         * 
         * @returns {number} The index in the history where the input Constructor was found.
         */
        _findInHistory(Constructor: string): number;
        _findInHistory(Constructor: any): number {
            var history = this.history,
                index = -1;

            if (isFunction(Constructor)) {
                for (var i = (history.length - 1); i >= 0; --i) {
                    if (history[i].control.constructor === Constructor) {
                        index = i;
                        break;
                    }
                }
            } else if (isString(Constructor)) {
                for (var i = (history.length - 1); i >= 0; --i) {
                    if (history[i].control.type === Constructor) {
                        index = i;
                        break;
                    }
                }
            }

            return index;
        }
        
        /**
         * @name _goBackLength
         * @memberof plat.navigation.Navigator
         * @kind function
         * @access protected
         * 
         * @description
         * This method takes in a length and navigates back in the history, returning the 
         * {@link plat.ui.IBaseViewControl|IBaseViewControl} associated with length + 1 entries 
         * back in the history.  It disposes all the {@link plat.ui.IBaseViewControl|IBaseViewControls} 
         * encapsulated in the length, but does not dispose the current {@link plat.ui.IBaseViewControl|IBaseViewControls}.
         * 
         * @param {number} length The number of entries to go back in the history stack.
         * 
         * @returns {plat.navigation.INavigationState} The new current navigation state as a 
         * {@link plat.navigation.INavigationState|INavigationState}.
         */
        _goBackLength(length?: number): INavigationState {
            length = isNumber(length) ? length : 1;

            var last: INavigationState,
                dispose = this.$BaseViewControlFactory.dispose,
                history = this.history,
                control: ui.IViewControl;

            while (length-- > 0) {
                if (!isNull(last) && !isNull(last.control)) {
                    control = last.control;
                    if (this._findInHistory(control.type) < 0) {
                        dispose(control);
                    }
                }

                last = history.pop();
            }

            return last;
        }
    }

    /**
     * The Type for referencing the '$Navigator' injectable as a dependency.
     */
    export function INavigatorInstance(): INavigatorInstance {
        return new Navigator();
    }

    register.injectable(__NavigatorInstance, INavigatorInstance, null, __INSTANCE);
    
    /**
     * @name INavigatorInstance
     * @memberof plat.navigation
     * @kind interface
     * 
     * @extends {plat.navigation.IBaseNavigator}
     * 
     * @description
     * An object that allows {@link plat.ui.IBaseViewControl|IBaseViewControl} to implement methods 
     * used to navigate within a {@link plat.ui.controls.Viewport|Viewport}.
     */
    export interface INavigatorInstance extends IBaseNavigator {
        /**
         * @name history
         * @memberof plat.navigation.INavigatorInstance
         * @kind property
         * @access public
         * 
         * @type {Array<plat.navigation.INavigationState>}
         * 
         * @description
         * Contains the navigation history stack for the associated {@link plat.ui.controls.Viewport|Viewport}.
         */
        history: Array<INavigationState>;
        
        /**
         * @name currentState
         * @memberof plat.navigation.INavigator
         * @kind property
         * @access public
         * 
         * @type {plat.navigation.INavigationState}
         * 
         * @description
         * Specifies the current state of navigation. This state should contain 
         * enough information for it to be pushed onto the history stack when 
         * necessary.
         */
        currentState: INavigationState;

        /**
         * @name viewport
         * @memberof plat.navigation.INavigator
         * @kind property
         * @access public
         * 
         * @type {plat.ui.controls.IBaseport}
         * 
         * @description
         * Every navigator will have an {@link plat.ui.controls.IBaseport|IBaseport} with which to communicate and 
         * facilitate navigation.
         */
        viewport: ui.controls.IBaseport;

        /**
         * @name navigate
         * @memberof plat.navigation.INavigatorInstance
         * @kind function
         * @access public
         * @variation 0
         * 
         * @description
         * Allows an {@link plat.ui.IBaseViewControl|IBaseViewControl} to navigate to another 
         * {@link plat.ui.IBaseViewControl|IBaseViewControl}. Also allows for
         * navigation parameters to be sent along with the navigation.
         * 
         * @param {new (...args: any[]) => ui.IBaseViewControl} Constructor The Constructor for the new 
         * {@link plat.ui.IBaseViewControl|IBaseViewControl}. This navigator will find the injector for 
         * the Constructor and create a new instance of the control.
         * @param {plat.navigation.INavigationOptions} options? Optional 
         * {@link plat.navigation.INavigationOptions|INavigationOptions} used for navigation.
         * 
         * @returns {void}
         */
        navigate(Constructor: new (...args: any[]) => ui.IBaseViewControl, options?: INavigationOptions): void;
        /**
         * @name navigate
         * @memberof plat.navigation.INavigatorInstance
         * @kind function
         * @access public
         * @variation 1
         * 
         * @description
         * Allows an {@link plat.ui.IBaseViewControl|IBaseViewControl} to navigate to another 
         * {@link plat.ui.IBaseViewControl|IBaseViewControl}. Also allows for
         * navigation parameters to be sent along with the navigation.
         * 
         * @param {string} name The name for the new {@link plat.ui.IBaseViewControl|IBaseViewControl}. 
         * The name is associated to the value used when the view control was registered.
         * @param {plat.navigation.INavigationOptions} options? Optional 
         * {@link plat.navigation.INavigationOptions|INavigationOptions} used for navigation.
         * 
         * @returns {void}
         */
        navigate(name: string, options?: INavigationOptions): void;
        /**
         * @name navigate
         * @memberof plat.navigation.INavigatorInstance
         * @kind function
         * @access public
         * @variation 2
         * 
         * @description
         * Allows an {@link plat.ui.IBaseViewControl|IBaseViewControl} to navigate to another 
         * {@link plat.ui.IBaseViewControl|IBaseViewControl}. Also allows for
         * navigation parameters to be sent along with the navigation.
         * 
         * @param {new (...args: any[]) => plat.ui.IBaseViewControl} injector The {@link plat.dependency.IInjector|IInjector} 
         * for the new {@link plat.ui.IBaseViewControl|IBaseViewControl}. This navigator will create a new instance of the control.
         * @param {plat.navigation.INavigationOptions} options? Optional 
         * {@link plat.navigation.INavigationOptions|INavigationOptions} used for navigation.
         * 
         * @returns {void}
         */
        navigate(injector: dependency.IInjector<ui.IBaseViewControl>, options?: INavigationOptions): void;

        /**
         * @name goBack
         * @memberof plat.navigation.INavigatorInstance
         * @kind function
         * @access public
         * 
         * @description
         * Returns to the last visited {@link plat.ui.IBaseViewControl|IBaseViewControl}.
         * 
         * @param {plat.navigation.IBackNavigationOptions} options? Optional 
         * {@link plat.navigation.IBackNavigationOptions|IBackNavigationOptions} allowing the 
         * {@link plat.ui.IBaseViewControl|IBaseViewControl} to customize navigation. Enables 
         * navigating back to a specified point in history as well as specifying a new templateUrl 
         * to use at the next {@link plat.ui.IBaseViewControl|IBaseViewControl}.
         * 
         * @returns {void}
         */
        goBack(options?: IBackNavigationOptions): void;
        
        /**
         * @name goBack
         * @memberof plat.navigation.INavigatorInstance
         * @kind function
         * @access public
         * 
         * @description
         * Lets the caller know if there are {@link plat.ui.IBaseViewControl|IBaseViewControl} in the history, 
         * meaning the caller is safe to perform a backward navigation.
         * 
         * @returns {boolean} Whether or not a backwards navigation can occur.
         */
        canGoBack(): boolean;
        
        /**
         * @name clearHistory
         * @memberof plat.navigation.INavigatorInstance
         * @kind function
         * @access public
         * 
         * @description
         * Clears the navigation history, disposing all the controls.
         * 
         * @returns {void}
         */
        clearHistory(): void;
    }
    
    /**
     * @name INavigationOptions
     * @memberof plat.navigation
     * @kind interface
     * 
     * @extends {plat.navigation.IBaseNavigationOptions}
     * 
     * @description
     * Options that you can submit to an {@link plat.navigation.INavigatorInstance|INavigatorInstance} in order 
     * to customize navigation.
     */
    export interface INavigationOptions extends IBaseNavigationOptions {
        /**
         * @name parameter
         * @memberof plat.navigation.INavigationOptions
         * @kind property
         * @access public
         * 
         * @type {any}
         * 
         * @description
         * An optional parameter to send to the next {@link plat.ui.IBaseViewControl|IBaseViewControl}.
         */
        parameter?: any;

        /**
         * @name initialize
         * @memberof plat.navigation.INavigationOptions
         * @kind property
         * @access public
         * 
         * @type {boolean}
         * 
         * @description
         * If true it will not attempt to find the next view in the history, it will instantiate a new view.
         */
        initialize?: boolean;
    }
    
    /**
     * @name IBackNavigationOptions
     * @memberof plat.navigation
     * @kind interface
     * 
     * @extends {plat.navigation.IBaseBackNavigationOptions}
     * 
     * @description
     * Options that you can submit to an {@link plat.navigation.INavigatorInstance|INavigatorInstance} during a backward 
     * navigation in order to customize the navigation.
     */
    export interface IBackNavigationOptions extends IBaseBackNavigationOptions {
        /**
         * @name parameter
         * @memberof plat.navigation.IBackNavigationOptions
         * @kind property
         * @access public
         * 
         * @type {any}
         * 
         * @description
         * An optional parameter to send to the next {@link plat.ui.IBaseViewControl|IBaseViewControl}.
         */
        parameter?: any;

        /**
         * @name ViewControl
         * @memberof plat.navigation.IBackNavigationOptions
         * @kind property
         * @access public
         * 
         * @type {new (...args: any[]) => plat.ui.IBaseViewControl}
         * 
         * @description
         * An {@link plat.ui.IBaseViewControl|IBaseViewControl} Constructor that the 
         * {@link plat.navigation.INavigatorInstance|INavigatorInstance} will use to navigate. 
         * The {@link plat.navigation.INavigatorInstance|INavigatorInstance} will search for an instance 
         * of the {@link plat.ui.IBaseViewControl|IBaseViewControl} in its history and navigate to it.
         */
        ViewControl?: new (...args: any[]) => ui.IBaseViewControl;
    }

    /**
     * @name INavigationState
     * @memberof plat.navigation
     * @kind interface
     * 
     * @description
     * Defines the base interface that needs to be implemented in the navigation history.
     */
    export interface INavigationState {
        /**
         * @name control
         * @memberof plat.navigation.INavigationState
         * @kind property
         * @access public
         * 
         * @type {plat.ui.IViewControl}
         * 
         * @description
         * The {@link plat.ui.IViewControl|IViewControl} associated with a history entry.
         */
        control: ui.IViewControl;
    }
}
<|MERGE_RESOLUTION|>--- conflicted
+++ resolved
@@ -119,7 +119,7 @@
 
             this.viewport = viewport;
         }
-
+        
         /**
          * @name navigate
          * @memberof plat.navigation.Navigator
@@ -191,13 +191,8 @@
                 parameter = options.parameter,
                 initialize = options.initialize === true,
                 event: events.INavigationEvent<any>,
-<<<<<<< HEAD
-                baseport = this.baseport;
-=======
                 baseport = this.viewport,
-                BaseViewControlFactory = this.$BaseViewControlFactory,
                 index = -1;
->>>>>>> 30ada014
 
             event = this._sendEvent('beforeNavigate', Constructor, null, parameter, options, true);
 
@@ -312,7 +307,7 @@
 
             if (isString(Constructor)) {
                 return viewControl.type === Constructor;
-            }
+        }
 
             return viewControl.constructor === Constructor;
         }
@@ -385,7 +380,7 @@
                 if (inHistory) {
                     this.$BaseViewControlFactory.detach(viewControl);
                 } else {
-                    this.$BaseViewControlFactory.dispose(viewControl);
+                this.$BaseViewControlFactory.dispose(viewControl);
                 }
 
                 var last = this._goBackLength(length);
@@ -629,7 +624,7 @@
          * facilitate navigation.
          */
         viewport: ui.controls.IBaseport;
-
+        
         /**
          * @name navigate
          * @memberof plat.navigation.INavigatorInstance
@@ -691,7 +686,7 @@
          * @returns {void}
          */
         navigate(injector: dependency.IInjector<ui.IBaseViewControl>, options?: INavigationOptions): void;
-
+        
         /**
          * @name goBack
          * @memberof plat.navigation.INavigatorInstance
