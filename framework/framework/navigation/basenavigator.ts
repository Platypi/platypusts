﻿/**
 * @name navigation
 * @memberof plat
 * @kind namespace
 * @access public
 * 
 * @description
 * Holds classes and interfaces related to navigation in platypus.
 */
module plat.navigation {
    /**
     * @name BaseNavigator
     * @memberof plat.navigation
     * @kind class
     * 
     * @implements {plat.navigation.IBaseNavigator}
     * 
     * @description
     * A class that defines the base navigation properties and methods.
     */
    export class BaseNavigator implements IBaseNavigator {
        /**
         * @name $EventManagerStatic
         * @memberof plat.navigation.BaseNavigator
         * @kind property
         * @access public
         * 
         * @type {plat.events.IEventManagerStatic}
         * 
         * @description
         * Reference to the {@link plat.events.IEventManagerStatic|IEventManagerStatic} injectable.
         */
        $EventManagerStatic: events.IEventManagerStatic = acquire(__EventManagerStatic);

        /**
         * @name $NavigationEventStatic
         * @memberof plat.navigation.BaseNavigator
         * @kind property
         * @access public
         * 
         * @type {plat.events.INavigationEventStatic}
         * 
         * @description
         * Reference to the {@link plat.events.INavigationEventStatic|INavigationEventStatic} injectable.
         */
        $NavigationEventStatic: events.INavigationEventStatic = acquire(__NavigationEventStatic);

        /**
         * @name $BaseViewControlFactory
         * @memberof plat.navigation.BaseNavigator
         * @kind property
         * @access public
         * 
         * @type {plat.ui.IBaseViewControlFactory}
         * 
         * @description
         * Reference to the {@link plat.ui.IBaseViewControlFactory|IBaseViewControlFactory} injectable.
         */
        $BaseViewControlFactory: ui.IBaseViewControlFactory = acquire(__BaseViewControlFactory);

        /**
         * @name $ContextManagerStatic
         * @memberof plat.navigation.BaseNavigator
         * @kind property
         * @access public
         * 
         * @type {plat.observable.IContextManagerStatic}
         * 
         * @description
         * Reference to the {@link plat.observable.IContextManagerStatic|IContextManagerStatic} injectable.
         */
        $ContextManagerStatic: observable.IContextManagerStatic = acquire(__ContextManagerStatic);

        /**
         * @name uid
         * @memberof plat.navigation.BaseNavigator
         * @kind property
         * @access public
         * @readonly
         * 
         * @type {string}
         * 
         * @description
         * A unique ID used to identify this navigator.
         */
        uid: string;

        /**
         * @name navigating
         * @memberof plat.navigation.BaseNavigator
         * @kind property
         * @access public
         * 
         * @type {boolean}
         * 
         * @description
         * Set to true during "navigate" (i.e. while navigation is in progress), set to false during 
         * "navigated" (i.e. after a navigation has successfully occurred).
         */
        navigating: boolean;

        /**
         * @name constructor
         * @memberof plat.navigation.BaseNavigator
         * @kind function
         * @access public
         * 
         * @description
         * The constructor for a {@link plat.navigation.BaseNavigator|BaseNavigator}. 
         * Defines a unique id and subscribes to the "goBack" event.
         * 
         * @returns {plat.navigation.BaseNavigator}
         */
        constructor() {
            var uid = uniqueId(__Plat);
            this.$ContextManagerStatic.defineGetter(this, 'uid', uid);
            this.$EventManagerStatic.on(uid, __backButton, this.backButtonPressed, this);
        }
        
        /**
         * @name registerPort
         * @memberof plat.navigation.BaseNavigator
         * @kind function
         * @access public
         * @virtual
         * 
         * @description
         * Registers an {plat.ui.controls.IBaseport|IBaseport} with this navigator. The IBaseport will call this method and pass 
         * itself in so the navigator can store it and use it to facilitate navigation. Every navigator must implement this method 
         * in order to store the baseport.
         * 
         * @param {plat.ui.controls.IBaseport} baseport The {plat.ui.controls.IBaseport|IBaseport} 
         * associated with this {@link plat.navigation.IBaseNavigator|IBaseNavigator}.
         * 
         * @returns {void}
         */
        registerPort(baseport: ui.controls.IBaseport): void { }
        
        /**
         * @name navigate
         * @memberof plat.navigation.BaseNavigator
         * @kind function
         * @access public
         * 
         * @description
         * Allows an {@link plat.ui.IBaseViewControl|IBaseViewControl} to navigate to another 
         * {@link plat.ui.IBaseViewControl|IBaseViewControl}. Also allows for
         * navigation parameters to be sent to the new {@link plat.ui.IBaseViewControl|IBaseViewControl}.
         * 
         * @param {any} navigationParameter? An optional navigation parameter to send to the next 
         * {@link plat.ui.IBaseViewControl|IBaseViewControl}.
         * @param {plat.navigation.IBaseNavigationOptions} options? Optional 
         * {@link plat.navigation.IBaseNavigationOptions|IBaseNavigationOptions} used for navigation.
         * 
         * @returns {void}
         */
        navigate(navigationParameter?: any, options?: IBaseNavigationOptions): void {
            this.navigating = true;
        }
        
        /**
         * @name navigated
         * @memberof plat.navigation.BaseNavigator
         * @kind function
         * @access public
         * 
         * @description
         * Called by the {plat.ui.controls.IBaseport|IBaseport} to make the 
         * {@link plat.navigation.IBaseNavigator|IBaseNavigator} aware of a successful 
         * navigation. The {@link plat.navigation.IBaseNavigator|IBaseNavigator} will 
         * in-turn send the app.navigated event.
         * 
         * @param {plat.ui.IBaseViewControl} control The {@link plat.ui.IBaseViewControl|IBaseViewControl} 
         * to which the navigation occurred.
         * @param {any} parameter The navigation parameter sent to the control.
         * @param {plat.navigation.IBaseNavigationOptions} options The 
         * {@link plat.navigation.IBaseNavigationOptions|IBaseNavigationOptions} used during navigation.
         * 
         * @returns {void}
         */
        navigated(control: ui.IBaseViewControl, parameter: any, options: IBaseNavigationOptions): void {
            this.navigating = false;
            control.navigator = this;
            control.navigatedTo(parameter);

            this._sendEvent(__navigated, control, control.type, parameter, options);
        }
        
        /**
         * @name goBack
         * @memberof plat.navigation.BaseNavigator
         * @kind function
         * @access public
         * 
         * @description
         * Every navigator must implement this method, defining what happens when an 
         * {@link plat.ui.IBaseViewControl|IBaseViewControl} wants to go back.
         * 
         * @param {plat.navigation.IBaseBackNavigationOptions} options? Optional backwards navigation options of type 
         * {@link plat.navigation.IBaseBackNavigationOptions|IBaseBackNavigationOptions}.
         * 
         * @returns {void}
         */
        goBack(options?: IBaseBackNavigationOptions): void { }

        /**
         * @name backButtonPressed
         * @memberof plat.navigation.BaseNavigator
         * @kind function
         * @access public
         * @virtual
         * 
         * @description
         * Every navigator can implement this method, defining what happens when the hard back button has been pressed 
         * on a device. By default this method will call the goBack method.
         * 
         * @returns {void}
         */
        backButtonPressed(): void {
            this.goBack();
        }

        /**
         * @name dispose
         * @memberof plat.navigation.BaseNavigator
         * @kind function
         * @access public
         * 
         * @description
         * Cleans up memory.
         * 
         * @returns {void}
         */
        dispose(): void { }
        
        /**
         * @name _sendEvent
         * @memberof plat.navigation.BaseNavigator
         * @kind function
         * @access protected
         * 
         * @description
         * Sends an {@link plat.events.INavigationEvent|INavigationEvent} with the given parameters. 
         * The 'sender' property of the event will be this navigator.
         * 
         * @param {string} name The name of the event to send.
         * @param {any} target The target of the event, could be an {@link plat.ui.IBaseViewControl|IBaseViewControl} 
         * or a route depending upon this navigator and event name.
         * @param {plat.navigation.IBaseNavigationOptions} options The 
         * {@link plat.navigation.IBaseNavigationOptions|IBaseNavigationOptions} used during navigation
         * 
         * @returns {plat.events.INavigationEvent<any>} The {@link plat.events.INavigationEvent|INavigationEvent} to 
         * dispatch.
         */
<<<<<<< HEAD
        protected _sendEvent(name: string, target: any, type: string, parameter: any,
            options: IBaseNavigationOptions, cancelable: boolean): events.INavigationEvent<any> {
=======
        _sendEvent(name: string, target: any, type: string, parameter: any,
            options: IBaseNavigationOptions): events.INavigationEvent<any> {
>>>>>>> 0953f62b
            return this.$NavigationEventStatic.dispatch(name, this, {
                target: target,
                type: type,
                parameter: parameter,
                options: options
            });
        }
    }

    /**
     * @name IBaseNavigator
     * @memberof plat.navigation
     * @kind interface
     * 
     * @description
     * Defines the methods that a type of navigator must implement.
     */
    export interface IBaseNavigator {
        /**
         * @name uid
         * @memberof plat.navigation.IBaseNavigator
         * @kind property
         * @access public
         * @readonly
         * 
         * @type {string}
         * 
         * @description
         * A unique ID used to identify this navigator.
         */
        uid: string;

        /**
         * @name navigating
         * @memberof plat.navigation.IBaseNavigator
         * @kind property
         * @access public
         * 
         * @type {boolean}
         * 
         * @description
         * Set to true during "navigate" (i.e. while navigation is in progress), set to false during 
         * "navigated" (i.e. after a navigation has successfully occurred).
         */
        navigating: boolean;

        /**
         * @name registerPort
         * @memberof plat.navigation.IBaseNavigator
         * @kind function
         * @access public
         * 
         * @description
         * Registers an {plat.ui.controls.IBaseport|IBaseport} with this navigator. The IBaseport will call this method and pass 
         * itself in so the navigator can store it and use it to facilitate navigation.
         * 
         * @param {plat.ui.controls.IBaseport} baseport The {plat.ui.controls.IBaseport|IBaseport} 
         * associated with this {@link plat.navigation.IBaseNavigator|IBaseNavigator}.
         * 
         * @returns {void}
         */
        registerPort(baseport: ui.controls.IBaseport): void;

        /**
         * @name navigate
         * @memberof plat.navigation.IBaseNavigator
         * @kind function
         * @access public
         * 
         * @description
         * Allows an {@link plat.ui.IBaseViewControl|IBaseViewControl} to navigate to another 
         * {@link plat.ui.IBaseViewControl|IBaseViewControl}. Also allows for
         * navigation parameters to be sent to the new {@link plat.ui.IBaseViewControl|IBaseViewControl}.
         * 
         * @param {any} navigationParameter? An optional navigation parameter to send to the next 
         * {@link plat.ui.IBaseViewControl|IBaseViewControl}.
         * @param {plat.navigation.IBaseNavigationOptions} options? Optional 
         * {@link plat.navigation.IBaseNavigationOptions|IBaseNavigationOptions} used for navigation.
         * 
         * @returns {void}
         */
        navigate(navigationParameter?: any, options?: IBaseNavigationOptions): void;

        /**
         * @name navigated
         * @memberof plat.navigation.IBaseNavigator
         * @kind function
         * @access public
         * 
         * @description
         * Called by the {plat.ui.controls.IBaseport|IBaseport} to make the 
         * {@link plat.navigation.IBaseNavigator|IBaseNavigator} aware of a successful 
         * navigation. The {@link plat.navigation.IBaseNavigator|IBaseNavigator} will 
         * in-turn send the app.navigated event.
         * 
         * @param {plat.ui.IBaseViewControl} control The {@link plat.ui.IBaseViewControl|IBaseViewControl} 
         * to which the navigation occurred.
         * @param {any} parameter The navigation parameter sent to the control.
         * @param {plat.navigation.IBaseNavigationOptions} options The 
         * {@link plat.navigation.IBaseNavigationOptions|IBaseNavigationOptions} used during navigation.
         * 
         * @returns {void}
         */
        navigated(control: ui.IBaseViewControl, parameter: any, options: IBaseNavigationOptions): void;

        /**
         * @name goBack
         * @memberof plat.navigation.IBaseNavigator
         * @kind function
         * @access public
         * 
         * @description
         * Every navigator must implement this method, defining what happens when an 
         * {@link plat.ui.IBaseViewControl|IBaseViewControl} wants to go back.
         * 
         * @param {plat.navigation.IBaseBackNavigationOptions} options? Optional backwards navigation options of type 
         * {@link plat.navigation.IBaseBackNavigationOptions|IBaseBackNavigationOptions}.
         * 
         * @returns {void}
         */
        goBack(options?: IBaseBackNavigationOptions): void;

        /**
         * @name backButtonPressed
         * @memberof plat.navigation.IBaseNavigator
         * @kind function
         * @access public
         * @virtual
         * 
         * @description
         * Every navigator can implement this method, defining what happens when the hard back button has been pressed 
         * on a device. By default this method will call the goBack method.
         * 
         * @returns {void}
         */
        backButtonPressed(): void;

        /**
         * @name dispose
         * @memberof plat.navigation.IBaseNavigator
         * @kind function
         * @access public
         * 
         * @description
         * Cleans up memory.
         * 
         * @returns {void}
         */
        dispose(): void;
    }
    
    /**
     * @name IBaseNavigationOptions
     * @memberof plat.navigation
     * @kind interface
     * 
     * @description
     * Options that you can submit to an {@link plat.navigation.IBaseNavigator|IBaseNavigator} in order 
     * to customize navigation.
     */
    export interface IBaseNavigationOptions {
        /**
         * @name replace
         * @memberof plat.navigation.IBaseNavigationOptions
         * @kind property
         * @access public
         * 
         * @type {boolean}
         * 
         * @description
         * Allows an {@link plat.ui.IBaseViewControl|IBaseViewControl} to leave itself out of the 
         * navigation history.
         */
        replace?: boolean;
    }
    
    /**
     * @name IBaseBackNavigationOptions
     * @memberof plat.navigation
     * @kind interface
     * 
     * @description
     * Options that you can submit to an {@link plat.navigation.IBaseNavigator|IBaseNavigator} during a backward
     * navigation in order to customize the navigation.
     */
    export interface IBaseBackNavigationOptions {
        /**
         * @name length
         * @memberof plat.navigation.IBaseBackNavigationOptions
         * @kind property
         * @access public
         * 
         * @type {number}
         * 
         * @description
         * Lets the {@link plat.navigation.IBaseNavigator|IBaseNavigator} know to navigate back a specific length 
         * in history.
         */
        length?: number;
    }
}<|MERGE_RESOLUTION|>--- conflicted
+++ resolved
@@ -252,13 +252,8 @@
          * @returns {plat.events.INavigationEvent<any>} The {@link plat.events.INavigationEvent|INavigationEvent} to 
          * dispatch.
          */
-<<<<<<< HEAD
         protected _sendEvent(name: string, target: any, type: string, parameter: any,
-            options: IBaseNavigationOptions, cancelable: boolean): events.INavigationEvent<any> {
-=======
-        _sendEvent(name: string, target: any, type: string, parameter: any,
             options: IBaseNavigationOptions): events.INavigationEvent<any> {
->>>>>>> 0953f62b
             return this.$NavigationEventStatic.dispatch(name, this, {
                 target: target,
                 type: type,
