﻿module plat.navigation {
    /**
     * @name RoutingNavigator
     * @memberof plat.navigation
     * @kind class
     * 
     * @extends plat.navigation.BaseNavigator
     * @implements {plat.navigation.IRoutingNavigator}
     * 
     * @description
     * A type of navigator class that utilizes routing capabilities. It is directly associated with a 
     * {@link plat.ui.controls.Routeport|Routeport}, thus only allowing one 
     * {@link plat.navigation.RoutingNavigator|RoutingNavigator} per app.
     */
    export class RoutingNavigator extends BaseNavigator implements IRoutingNavigator {
        /**
         * @name $Router
         * @memberof plat.navigation.RoutingNavigator
         * @kind property
         * @access public
         * 
         * @type {Window}
         * 
         * @description
         * Reference to the {@link plat.web.IRouter|IRouter} injectable.
         */
        $Router: web.IRouter = acquire(__Router);

        /**
         * @name $Window
         * @memberof plat.navigation.RoutingNavigator
         * @kind property
         * @access public
         * 
         * @type {Window}
         * 
         * @description
         * Reference to the Window injectable.
         */
        $Window: Window = acquire(__Window);
        
        /**
         * @name currentState
         * @memberof plat.navigation.RoutingNavigator
         * @kind property
         * @access public
         * 
         * @type {plat.navigation.IRouteNavigationState}
         * 
         * @description
         * The routing information for the {@link plat.ui.controls.Routeport|Routeport's} current state.
         */
        currentState: IRouteNavigationState;

        /**
         * @name routeport
         * @memberof plat.navigation.RoutingNavigator
         * @kind property
         * @access public
         * 
         * @type {plat.ui.controls.IBaseport}
         * 
         * @description
         * Every navigator will have an {@link plat.ui.controls.IBaseport|IBaseport} with which to communicate and 
         * facilitate navigation.
         */
        routeport: ui.controls.IBaseport;

        /**
         * @name __removeListeners
         * @memberof plat.navigation.RoutingNavigator
         * @kind property
         * @access private
         * 
         * @type {Array<plat.IRemoveListener>}
         * 
         * @description
         * A collection of listeners for removing event based listeners.
         */
        private __removeListeners: Array<IRemoveListener> = [];
        /**
         * @name __historyLength
         * @memberof plat.navigation.RoutingNavigator
         * @kind property
         * @access private
         * 
         * @type {number}
         * 
         * @description
         * The history length. Used to keep track of potential app shutdown.
         */
        private __historyLength = 0;
        
        /**
         * @name registerPort
         * @memberof plat.navigation.RoutingNavigator
         * @kind function
         * @access public
         * 
         * @description
         * Initializes this navigator. The {plat.ui.controls.Routeport|Routeport} will call this method and pass 
         * itself in so the navigator can store it and use it to facilitate navigation. Also subscribes to 
         * 'routeChanged' and 'beforeRouteChange' events.
         * 
         * @param {plat.ui.controls.IBaseport} routeport The {plat.ui.controls.Routeport|Routeport} 
         * associated with this {@link plat.navigation.IRoutingNavigator|IRoutingNavigator}.
         * 
         * @returns {void}
         */
        registerPort(routeport: ui.controls.IBaseport): void {
            this.routeport = routeport;

            var removeListeners = this.__removeListeners,
                $EventManager = this.$EventManagerStatic,
                uid = this.uid;

            removeListeners.push($EventManager.on(uid, __routeChanged, this._onRouteChanged, this));
            removeListeners.push($EventManager.on(uid, __beforeRouteChange, this._beforeRouteChange, this));
        }
        
        /**
         * @name navigate
         * @memberof plat.navigation.RoutingNavigator
         * @kind function
         * @access public
         * 
         * @description
         * Allows a {@link plat.ui.IBaseViewControl|IBaseViewControl} to navigate to another 
         * {@link plat.ui.IBaseViewControl|IBaseViewControl}. Also allows for
         * navigation parameters to be sent to the new {@link plat.ui.IBaseViewControl|IBaseViewControl}.
         * 
         * @param {string} path The URL path to navigate to.
         * @param {plat.web.IRouteNavigationOptions} options? Optional {@link plat.web.IRouteNavigationOptions|IRouteNavigationOptions} 
         * for ignoring the current ui.IBaseViewControl in the history as well as specifying a new templateUrl 
         * for the next {@link plat.ui.IBaseViewControl|IBaseViewControl} to use.
         * 
         * @returns {void}
         */
        navigate(path: string, options?: web.IRouteNavigationOptions): void {
            this.navigating = true;
            if (!this.$Router.route(path, options)) {
                this.navigating = false;
            }
        }
        
        /**
         * @name navigated
         * @memberof plat.navigation.RoutingNavigator
         * @kind function
         * @access public
         * 
         * @description
         * Called by the {@link plat.ui.controls.Routeport|Routeport} to make the Navigator aware of a successful navigation.
         * 
         * @param {plat.ui.IWebViewControl} control The {@link plat.ui.IWebViewControl|IWebViewControl} to which the 
         * navigation occurred.
         * @param {plat.web.IRoute<any>} parameter The navigation parameter sent to the control.
         * @param {plat.web.IRouteNavigationOptions} options The options used during navigation.
         * 
         * @returns {void}
         */
        navigated(control: ui.IWebViewControl, parameter: web.IRoute<any>, options: web.IRouteNavigationOptions): void {
            this.currentState = {
                control: control,
                route: parameter
            };
            super.navigated(control, parameter, options);
        }
        
        /**
         * @name goBack
         * @memberof plat.navigation.RoutingNavigator
         * @kind function
         * @access public
         * 
         * @description
         * Returns to the last visited {@link plat.ui.IBaseViewControl|IBaseViewControl}.
         * 
         * @param {plat.navigation.IBaseBackNavigationOptions} options? Optional 
         * {@link plat.navigation.IBaseBackNavigationOptions|IBaseBackNavigationOptions} allowing the 
         * {@link plat.ui.IBaseViewControl|IBaseViewControl} to customize navigation. Enables navigating 
         * back to a specified point in history as well as specifying a new templateUrl to use at the 
         * next {@link plat.ui.IBaseViewControl|IBaseViewControl}.
         * 
         * @returns {void}
         */
        goBack(options?: IBaseBackNavigationOptions): void {
            options = options || {};

            this.__historyLength -= 2;

            if (this.__historyLength < 0) {
                this.$EventManagerStatic.dispatch(__shutdown, this, this.$EventManagerStatic.DIRECT);
            }

            this.$Router.goBack((isNumber(options.length) ? options.length : 1));
        }
        
        /**
         * @name dispose
         * @memberof plat.navigation.RoutingNavigator
         * @kind function
         * @access public
         * 
         * @description
         * Cleans up memory.
         * 
         * @returns {void}
         */
        dispose(): void {
            var listeners = this.__removeListeners;
            while (listeners.length > 0) {
                listeners.pop()();
            }
        }
        
        /**
         * @name _beforeRouteChange
         * @memberof plat.navigation.RoutingNavigator
         * @kind function
         * @access protected
         * 
         * @description
         * The method called prior to a route change event.
         * 
         * @param {plat.events.INavigationEvent<plat.web.IRoute<any>>} ev The 
         * {@link plat.events.INavigationEvent|INavigationEvent} containing information regarding 
         * the {@link plat.ui.IBaseViewControl|IBaseViewControl}, the routing information, 
         * and the {@link plat.web.Router|Router}.
         * 
         * @returns {void}
         */
<<<<<<< HEAD
        protected _beforeRouteChange(ev: events.INavigationEvent<web.IRoute<any>>): void {
            var event = this._sendEvent(__beforeNavigate, ev.target, ev.type, ev.parameter, ev.options, true);
=======
        _beforeRouteChange(ev: events.INavigationEvent<web.IRoute<any>>): void {
            var event = this._sendEvent(__beforeNavigate, ev.target, ev.type, ev.parameter, ev.options);
>>>>>>> 0953f62b

            if (event.defaultPrevented) {
                ev.preventDefault();
            }
        }
        
        /**
         * @name _onRouteChanged
         * @memberof plat.navigation.RoutingNavigator
         * @kind function
         * @access protected
         * 
         * @description
         * The method called when a route change is successfully performed and 
         * {@link plat.ui.IBaseViewControl|IBaseViewControl} navigation can occur.
         * 
         * @param {plat.events.INavigationEvent<plat.web.IRoute<any>>} ev The 
         * {@link plat.events.INavigationEvent|INavigationEvent} containing information regarding 
         * the {@link plat.ui.IBaseViewControl|IBaseViewControl}, the routing information, 
         * and the {@link plat.web.Router|Router}.
         * 
         * @returns {void}
         */
        protected _onRouteChanged(ev: events.INavigationEvent<web.IRoute<any>>): void {
            var state = this.currentState || <IRouteNavigationState>{},
                viewControl = state.control,
                injector = ev.target,
                baseport = this.routeport;

            if (isNull(injector)) {
                return;
            }

            this.__historyLength++;
            baseport.navigateFrom(viewControl).then(() => {
                this.$BaseViewControlFactory.dispose(viewControl);
                baseport.navigateTo(ev);
            }).catch((error: any) => {
                postpone(() => {
                    var Exception: IExceptionStatic = acquire(__ExceptionStatic);
                    Exception.fatal(error, Exception.NAVIGATION);
                });
            });
        }
    }

    /**
     * The Type for referencing the '$RoutingNavigator' injectable as a dependency.
     */
    export function IRoutingNavigator(): IRoutingNavigator {
        return new RoutingNavigator();
    }

    register.injectable(__RoutingNavigator, IRoutingNavigator);

    /**
     * @name IRoutingNavigator
     * @memberof plat.navigation
     * @kind interface
     * 
     * @extends {plat.navigation.IBaseNavigator}
     * 
     * @description
     * Defines the methods that a navigator must implement if it chooses to utilize 
     * routing capabilities.
     */
    export interface IRoutingNavigator extends IBaseNavigator {
        /**
         * @name currentState
         * @memberof plat.navigation.IRoutingNavigator
         * @kind property
         * @access public
         * 
         * @type {plat.navigation.IRouteNavigationState}
         * 
         * @description
         * The routing information for the {@link plat.ui.controls.Routeport|Routeport's} current state.
         */
        currentState: IRouteNavigationState;

        /**
         * @name registerPort
         * @memberof plat.navigation.IRoutingNavigator
         * @kind function
         * @access public
         * 
         * @description
         * Initializes this navigator. The {plat.ui.controls.Routeport|Routeport} will call this method and pass 
         * itself in so the navigator can store it and use it to facilitate navigation. Also subscribes to 
         * 'routeChanged' and 'beforeRouteChange' events.
         * 
         * @param {plat.ui.controls.IBaseport} routeport The {plat.ui.controls.Routeport|Routeport} 
         * associated with this {@link plat.navigation.IRoutingNavigator|IRoutingNavigator}.
         * 
         * @returns {void}
         */
        registerPort(routeport: ui.controls.IBaseport): void;

        /**
         * @name navigate
         * @memberof plat.navigation.IRoutingNavigator
         * @kind function
         * @access public
         * 
         * @description
         * Allows a {@link plat.ui.IBaseViewControl|IBaseViewControl} to navigate to another 
         * {@link plat.ui.IBaseViewControl|IBaseViewControl}. Also allows for
         * navigation parameters to be sent to the new {@link plat.ui.IBaseViewControl|IBaseViewControl}.
         * 
         * @param {string} path The URL path to navigate to.
         * @param {plat.web.IRouteNavigationOptions} options? Optional {@link plat.web.IRouteNavigationOptions|IRouteNavigationOptions} 
         * for ignoring the current ui.IBaseViewControl in the history as well as specifying a new templateUrl 
         * for the next {@link plat.ui.IBaseViewControl|IBaseViewControl} to use.
         * 
         * @returns {void}
         */
        navigate(path: string, options?: web.IRouteNavigationOptions): void;

        /**
         * @name navigated
         * @memberof plat.navigation.IRoutingNavigator
         * @kind function
         * @access public
         * 
         * @description
         * Called by the {@link plat.ui.controls.Routeport|Routeport} to make the Navigator aware of a successful navigation.
         * 
         * @param {plat.ui.IWebViewControl} control The {@link plat.ui.IWebViewControl|IWebViewControl} to which the 
         * navigation occurred.
         * @param {plat.web.IRoute<any>} parameter The navigation parameter sent to the control.
         * @param {plat.web.IRouteNavigationOptions} options The options used during navigation.
         * 
         * @returns {void}
         */
        navigated(control: ui.IWebViewControl, parameter: web.IRoute<any>, options: web.IRouteNavigationOptions): void;

        /**
         * @name goBack
         * @memberof plat.navigation.IRoutingNavigator
         * @kind function
         * @access public
         * 
         * @description
         * Returns to the last visited {@link plat.ui.IBaseViewControl|IBaseViewControl}.
         * 
         * @param {plat.navigation.IBaseBackNavigationOptions} options? Optional 
         * {@link plat.navigation.IBaseBackNavigationOptions|IBaseBackNavigationOptions} allowing the 
         * {@link plat.ui.IBaseViewControl|IBaseViewControl} to customize navigation. Enables navigating 
         * back to a specified point in history as well as specifying a new templateUrl to use at the 
         * next {@link plat.ui.IBaseViewControl|IBaseViewControl}.
         * 
         * @returns {void}
         */
        goBack(options?: IBaseBackNavigationOptions): void;
    }

    /**
     * @name IRouteNavigationState
     * @memberof plat.navigation
     * @kind interface
     * 
     * @description
     * Defines the route type interface implemented for current state and last state.
     */
    export interface IRouteNavigationState {
        /**
         * @name control
         * @memberof plat.navigation.IRouteNavigationState
         * @kind property
         * @access public
         * 
         * @type {plat.ui.IWebViewControl}
         * 
         * @description
         * The {@link plat.ui.IWebViewControl|IWebViewControl} associated with a history entry.
         */
        control: ui.IWebViewControl;

        /**
         * @name route
         * @memberof plat.navigation.IRouteNavigationState
         * @kind property
         * @access public
         * 
         * @type {plat.web.IRoute<any>}
         * 
         * @description
         * The associated route information in the form of an 
         * {@link plat.web.IRoute|IRoute}.
         */
        route: web.IRoute<any>;
    }
}<|MERGE_RESOLUTION|>--- conflicted
+++ resolved
@@ -230,13 +230,8 @@
          * 
          * @returns {void}
          */
-<<<<<<< HEAD
         protected _beforeRouteChange(ev: events.INavigationEvent<web.IRoute<any>>): void {
-            var event = this._sendEvent(__beforeNavigate, ev.target, ev.type, ev.parameter, ev.options, true);
-=======
-        _beforeRouteChange(ev: events.INavigationEvent<web.IRoute<any>>): void {
             var event = this._sendEvent(__beforeNavigate, ev.target, ev.type, ev.parameter, ev.options);
->>>>>>> 0953f62b
 
             if (event.defaultPrevented) {
                 ev.preventDefault();
