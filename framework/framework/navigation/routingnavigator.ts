--- conflicted
+++ resolved
@@ -79,16 +79,10 @@
             }
 
             this.__historyLength++;
-<<<<<<< HEAD
             this.baseport.navigateFrom(viewControl).then(() => {
-                this.$ViewControlFactory.dispose(viewControl);
-                this.baseport.navigateTo(ev);
+                this.$BaseViewControlFactory.dispose(viewControl);
+            this.baseport.navigateTo(ev);
             });
-=======
-            this.baseport.navigateFrom(viewControl);
-            this.$BaseViewControlFactory.dispose(viewControl);
-            this.baseport.navigateTo(ev);
->>>>>>> c2a17a2e
         }
     }
 
