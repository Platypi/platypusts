--- conflicted
+++ resolved
@@ -85,8 +85,6 @@
                     $touchMove: 'mousemove',
                     $touchCancel: null
                 };
-<<<<<<< HEAD
-=======
             }
         }
 
@@ -108,8 +106,7 @@
                 if (!isUndefined(div.style[key])) {
                     prefix = animations[key];
                     break;
-                }
->>>>>>> e83c9641
+    }
             }
 
             this.animationSupported = index > -1;
@@ -124,7 +121,7 @@
                 $transitionStart: prefix + 'transitionstart',
                 $transitionEnd: prefix + 'transitionend'
             };
-        }
+    }
 
         private __findCss() {
             var $document = this.$Document,
@@ -156,73 +153,6 @@
             $exception.warn('platypus.css was not found prior to platypus.js. If you intend to use ' +
                 'platypus.css, please move it before platypus.js inside your head or body declaration');
         }
-
-        private __defineAnimationEvents() {
-            var div = this.$Document.createElement('div'),
-                animations: IObject<string> = {
-                    OAnimation: 'o',
-                    MozAnimation: '',
-                    WebkitAnimation: 'webkit',
-                    animation: ''
-                },
-                keys = Object.keys(animations),
-                index = keys.length,
-                prefix = '',
-                key: any;
-
-            while (index-- > 0) {
-                key = keys[index];
-                if (!isUndefined(div.style[key])) {
-                    prefix = animations[key];
-                    break;
-            }
-        }
-
-            this.animationSupported = index > -1;
-            this.animationEvents = prefix === 'webkit' ? {
-                $animationStart: prefix + 'AnimationStart',
-                $animationEnd: prefix + 'AnimationEnd',
-                $transitionStart: prefix + 'TransitionStart',
-                $transitionEnd: prefix + 'TransitionEnd'
-            } : {
-                $animationStart: prefix + 'animationstart',
-                $animationEnd: prefix + 'animationend',
-                $transitionStart: prefix + 'transitionstart',
-                $transitionEnd: prefix + 'transitionend'
-            };
-    }
-
-        private __findCss() {
-            var $document = this.$Document,
-                styleSheets = $document.styleSheets;
-
-<<<<<<< HEAD
-            if (isNull(styleSheets)) {
-                this.platCss = false;
-                return;
-            }
-
-            var length = styleSheets.length,
-                styleSheet: CSSStyleSheet,
-                rules: CSSRuleList,
-                j: number, jLength: number;
-
-            for (var i = 0; i < length; ++i) {
-                styleSheet = <CSSStyleSheet>styleSheets[i];
-                rules = styleSheet.cssRules;
-                jLength = (<CSSRuleList>(rules || [])).length;
-                for (j = 0; j < jLength; ++j) {
-                    if (rules[j].cssText.indexOf('[' + __Hide + ']') !== -1) {
-                        this.platCss = true;
-                        return;
-                    }
-                }
-            }
-
-            var $exception: IExceptionStatic = acquire(__ExceptionStatic);
-            $exception.warn('platypus.css was not found prior to platypus.js. If you intend to use ' +
-                'platypus.css, please move it before platypus.js inside your head or body declaration');
-        }
     }
 
         /**
@@ -234,8 +164,6 @@
 
     register.injectable(__Compat, ICompat);
 
-=======
->>>>>>> e83c9641
     /**
      * An object containing boolean values signifying browser 
      * and/or platform compatibilities.
@@ -334,11 +262,7 @@
         animationEvents: IAnimationEvents;
     }
 
-<<<<<<< HEAD
-        /**
-=======
     /**
->>>>>>> e83c9641
      * Describes an object containing the correctly mapped touch events for the browser.
      */
     export interface IMappedEvents extends IObject<string> {
