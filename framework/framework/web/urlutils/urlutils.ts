--- conflicted
+++ resolved
@@ -34,7 +34,7 @@
          * @description
          * Creates a query object out of the URL's query search string.
          * 
-         * @param {string} The URL's query search string.
+         * @param {string} search The URL's query search string.
          * 
          * @returns {plat.IObject<string>} An object consisting of key-value pairs 
          * representing the query string.
@@ -64,11 +64,11 @@
          * @kind function
          * @access private
          * @static
-         *
+         * 
          * @description
          * Obtains the base URL for the app/site for doing STATE type routing.
          * 
-         * @param {string} The initial URL passed into the Browser.
+         * @param {string} url The initial URL passed into the Browser.
          * 
          * @returns {string} The base URL.
          */
@@ -79,11 +79,77 @@
             return url.substring(0, url.indexOf('/', url.indexOf(next))) + '/';
         }
 
+        /**
+         * @name $ContextManagerStatic
+         * @memberof plat.web.UrlUtils
+         * @kind property
+         * @access public
+         * 
+         * @type {plat.observable.IContextManagerStatic}
+         * 
+         * @description
+         * Reference to the {@link plat.observable.IContextManagerStatic|IContextManagerStatic} injectable.
+         */
         $ContextManagerStatic: observable.IContextManagerStatic = acquire(__ContextManagerStatic);
+        /**
+         * @name $Document
+         * @memberof plat.web.UrlUtils
+         * @kind property
+         * @access public
+         * 
+         * @type {Document}
+         * 
+         * @description
+         * Reference to the Document injectable.
+         */
         $Document: Document = acquire(__Document);
+        /**
+         * @name $Window
+         * @memberof plat.web.UrlUtils
+         * @kind property
+         * @access public
+         * 
+         * @type {Window}
+         * 
+         * @description
+         * Reference to the Window injectable.
+         */
         $Window: Window = acquire(__Window);
+        /**
+         * @name $Compat
+         * @memberof plat.web.UrlUtils
+         * @kind property
+         * @access public
+         * 
+         * @type {plat.ICompat}
+         * 
+         * @description
+         * Reference to the {@link plat.ICompat|ICompat} injectable.
+         */
         $Compat: ICompat = acquire(__Compat);
+        /**
+         * @name $Regex
+         * @memberof plat.web.UrlUtils
+         * @kind property
+         * @access public
+         * 
+         * @type {plat.expressions.IRegex}
+         * 
+         * @description
+         * Reference to the {@link plat.expressions.IRegex|IRegex} injectable.
+         */
         $Regex: expressions.IRegex = acquire(__Regex);
+        /**
+         * @name $BrowserConfig
+         * @memberof plat.web.UrlUtils
+         * @kind property
+         * @access public
+         * 
+         * @type {plat.web.IBrowserConfig}
+         * 
+         * @description
+         * Reference to the {@link plat.web.IBrowserConfig|IBrowserConfig} injectable.
+         */
         $BrowserConfig: IBrowserConfig = acquire(__BrowserConfig);
 
         /**
@@ -155,7 +221,8 @@
          * @type {string}
          * 
          * @description
-         * The additional path value in the associated URL preceded by a '/'.
+         * The additional path value in the associated URL preceded by a '/'. 
+         * Removes the query string.
          */
         pathname: string;
         /**
@@ -182,13 +249,65 @@
          * A '#' followed by the included hash fragments in the associated URL.
          */
         hash: string;
+        /**
+         * @name username
+         * @memberof plat.web.UrlUtils
+         * @kind property
+         * @access public
+         * 
+         * @type {string}
+         * 
+         * @description
+         * The username specified before the domain name in the associated URL.
+         */
         username: string;
+        /**
+         * @name password
+         * @memberof plat.web.UrlUtils
+         * @kind property
+         * @access public
+         * 
+         * @type {string}
+         * 
+         * @description
+         * The password specified before the domain name in the associated URL.
+         */
         password: string;
+        /**
+         * @name origin
+         * @memberof plat.web.UrlUtils
+         * @kind property
+         * @access public
+         * 
+         * @type {string}
+         * 
+         * @description
+         * The origin of the associated URL (its protocol, domain, and port).
+         */
         origin: string;
+        /**
+         * @name query
+         * @memberof plat.web.UrlUtils
+         * @kind property
+         * @access public
+         * 
+         * @type {any}
+         * 
+         * @description
+         * An object containing keyed query arguments from the associated URL.
+         */
         query: any;
 
         /**
-         * Handle the initial URL and get the base URL if necessary.
+         * @name constructor
+         * @memberof plat.web.UrlUtils
+         * @kind function
+         * @access public
+         * 
+         * @description
+         * Handle parsing the initial URL and obtain the base URL if necessary.
+         * 
+         * @returns {plat.web.UrlUtils} A UrlUtils instance.
          */
         constructor() {
             var $config = this.$BrowserConfig;
@@ -204,6 +323,20 @@
             }
         }
 
+        /**
+         * @name initialize
+         * @memberof plat.web.UrlUtils
+         * @kind function
+         * @access public
+         * 
+         * @description
+         * Initializes and defines properties using 
+         * the input url.
+         * 
+         * @param {string} url The input to associate with this {@link plat.web.UrlUtils|UrlUtils} instance.
+         * 
+         * @returns {void}
+         */
         initialize(url: string): void {
             url = url || '';
 
@@ -252,6 +385,17 @@
             define(this, 'query', UrlUtils.__getQuery(this.search), true, true);
         }
 
+        /**
+         * @name toString
+         * @memberof plat.web.UrlUtils
+         * @kind function
+         * @access public
+         * 
+         * @description
+         * A toString function implementation for the {@link plat.web.UrlUtils|UrlUtils} class.
+         * 
+         * @returns {string} The href associated with this {@link plat.web.UrlUtils|UrlUtils} instance.
+         */
         toString(): string {
             return this.href;
         }
@@ -337,7 +481,6 @@
         port: string;
 
         /**
-<<<<<<< HEAD
          * @name pathname
          * @memberof plat.web.IUrlUtilsInstance
          * @kind property
@@ -346,11 +489,8 @@
          * @type {string}
          * 
          * @description
-         * The additional path value in the associated URL preceded by a '/'.
-=======
          * The additional path value in the associated URL preceded by a '/'. 
          * Removes the query string.
->>>>>>> 9e25229a
          */
         pathname: string;
 
@@ -394,30 +534,70 @@
         username?: string;
 
         /**
+         * @name password
+         * @memberof plat.web.IUrlUtilsInstance
+         * @kind property
+         * @access public
+         * 
+         * @type {string}
+         * 
+         * @description
          * The password specified before the domain name in the associated URL.
          */
         password?: string;
 
         /**
+         * @name origin
+         * @memberof plat.web.IUrlUtilsInstance
+         * @kind property
+         * @access public
+         * 
+         * @type {string}
+         * 
+         * @description
          * The origin of the associated URL (its protocol, domain, and port).
          */
         origin?: string;
 
         /**
+         * @name query
+         * @memberof plat.web.IUrlUtilsInstance
+         * @kind property
+         * @access public
+         * 
+         * @type {any}
+         * 
+         * @description
          * An object containing keyed query arguments from the associated URL.
          */
         query?: any;
 
         /**
-         * Initiializes this IUrlUtils and defines its properties using 
+         * @name initialize
+         * @memberof plat.web.IUrlUtilsInstance
+         * @kind function
+         * @access public
+         * 
+         * @description
+         * Initializes and defines properties using 
          * the input url.
          * 
-         * @param url The input to associate with this IUrlUtils.
+         * @param {string} url The input to associate with this {@link plat.web.IUrlUtilsInstance|IUrlUtilsInstance}.
+         * 
+         * @returns {void}
          */
         initialize(url: string): void;
 
         /**
-         * toString function implementation.
+         * @name toString
+         * @memberof plat.web.IUrlUtilsInstance
+         * @kind function
+         * @access public
+         * 
+         * @description
+         * A toString function implementation for the {@link plat.web.IUrlUtilsInstance|IUrlUtilsInstance}.
+         * 
+         * @returns {string} The href associated with this {@link plat.web.IUrlUtilsInstance|IUrlUtilsInstance}.
          */
         toString(): string;
     }
