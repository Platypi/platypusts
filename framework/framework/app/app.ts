--- conflicted
+++ resolved
@@ -751,8 +751,6 @@
          * @returns {void}
          */
         (newValue: any, oldValue: any): void;
-<<<<<<< HEAD
-=======
     }
 
     /**
@@ -780,6 +778,5 @@
          * @returns {void}
          */
         (newValue: any, oldValue: any, identifier: any): void;
->>>>>>> a72f72a3
     }
 }