--- conflicted
+++ resolved
@@ -67,12 +67,8 @@
             $LifecycleEventStatic.dispatch('beforeLoad', App);
 
             if (isNull(node)) {
-<<<<<<< HEAD
+                $compiler.compile(head);
                 body.setAttribute(__Hide, '');
-=======
-                $compiler.compile(head);
-                body.setAttribute('plat-hide', '');
->>>>>>> c2a17a2e
                 $compiler.compile(body);
                 body.removeAttribute(__Hide);
                 return;
