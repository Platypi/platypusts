--- conflicted
+++ resolved
@@ -6,11 +6,7 @@
   "bundle": "typings/tsd.d.ts",
   "installed": {
     "jasmine/jasmine.d.ts": {
-<<<<<<< HEAD
-      "commit": "6f04d25ad38982d372cc3cda62fa4c0eef9e24d7"
-=======
       "commit": "c7b1128cc9a8f5797bade826e7632b36b06a856c"
->>>>>>> 26d14a1f
     }
   }
 }