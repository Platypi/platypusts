--- conflicted
+++ resolved
@@ -19,13 +19,9 @@
     "karma-jasmine": "latest",
     "lodash": "latest",
     "rimraf": "latest",
-<<<<<<< HEAD
     "tslint": "latest",
     "tslint-microsoft-contrib": "latest",
-=======
     "ts-bundle": "latest",
-    "tsconfig-lint": "latest",
->>>>>>> f69f8353
     "typescript": "latest",
     "uglify-js": "latest"
   },
